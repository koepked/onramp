<<<<<<< HEAD
// Select all elements with data-toggle="tooltips" in the document
$('[data-toggle="tooltip"]').tooltip();
$('.collapse').collapse();

function workspaceModule(data){
	var self = this;
	self.id = data['module_id'];
	self.name = data['module_name'];
	self.desc = data['description'];
	self.formFields = ko.observableArray();
	self.PCEs = ko.observableArray();
	self.formInfo = ko.observableArray();
	console.log("CHRISTA DESC: " + self.desc);

	self.addDefaultFormFields = function () {
		this.formFields.push({"field": "name", "value": "test"});
		this.formFields.push({"field": "nodes", "value": 1});
		this.formFields.push({"field": "processes", "value": 4});
	}


	self.getRealFormFields = function (pce_id) {
		self.formFields.removeAll();
		//self.formFields.push({"field":"job_name","value":"new job"});
		$.getJSON( sessionStorage.server + "/pces/" + pce_id + "/module/" + self.id + "?apikey=" + JSON.parse(sessionStorage['auth_data']).apikey,
			function (data){
				// {"status": 0,
				//  "status_message": "Success",
				//  "users": {
				//    "fields": ["user_id", "username", "full_name", "email", "is_admin", "is_enabled"],
				//    "data": [2, "alice", "", "", 0, 1]}}
			       var raw = data.pces;
			       console.log("stuff from pce mod: ");
			       console.log(raw);

				var raw = data.pces.uioptions;
				//console.log(raw);

				var raw = data.pces.uioptions.onramp;
				//console.log(raw);
				
				/*
				if(self.name == "mpi-ring"){
					var raw = data.pces.uioptions["ring"];
					console.log(raw);
				}
				else if(self.name == "template"){
					var raw = data.pces.uioptions["hello"];
					console.log(raw);
				}
				else {
					var raw = data.pces.uioptions[self.name];
					console.log(raw);
				}
				*/


				/*
				var onramp_fields = [{"field":"job_name", "value":""}];
				data.pces.uioptions.onramp.forEach(function (item, index, array){
					onramp_fields.push({"field":item, "value":""});
					});
				self.formFields.push({"onramp":onramp_fields});

				var my_fields = [];
				data.pces.uioptions[self.name].forEach(function (item, index, array){
					my_fields.push({"field":item, "value":""});
				});
				var name = self.name.toString();
				self.formFields().push({name : my_fields});
				self.formFields().forEach(function (item, index, array) {"* " + console.log(item);});
				*/

				self.formFields.push({field:"job_name", data:""});
				data.pces.uioptions.onramp.forEach(function (item, index, array){
					self.formFields.push({field:"onramp " + item, data:""});
					self.formInfo.push({formid: item});
				});

				if(self.name == "mpi-ring"){
					data.pces.uioptions["ring"].forEach(function (item, index, array){
						self.formFields.push({field:"ring " + item, data:""});
						self.formInfo.push({formid: item});
						console.log("christa"+ item);
					});
				}
				else if(self.name == "template"){
					data.pces.uioptions["hello"].forEach(function (item, index, array){
						self.formFields.push({field:"hello " + item, data:""});
						self.formInfo.push({formid: item});
						console.log("christa"+ item);
					});
				}
				else {
					data.pces.uioptions[self.name].forEach(function (item, index, array){
						self.formFields.push({field:self.name + " " + item, data:""});
						self.formInfo.push({formid: item});
						console.log("christa"+ item);
					});
				}

				console.log("added fields!");
				console.log(self.formFields());
				//call method to set the ids of each label
				setFormId(self.formInfo());
			}
		);
	}
}

//forEach(<instance> in <objects>)
var setFormId = function(formInfo){
	var formID = "";
	var labels = document.getElementsByTagName("label");
		for(var i = 1; i < labels.length; i++){
			formID = formInfo[i-1].formid;
		   labels[i].setAttribute("id", formID);
		   var myDescription = getDescription(formID);
	
		   //http://stackoverflow.com/questions/22044106/display-tooltip-on-labels-hover
		   //create the popup look at this: http://stackoverflow.com/questions/3559467/description-box-on-mouseover
		   
		   //<span id="helpBlock" class="help-block">A block of help text that breaks onto a new line and may extend beyond one line.</span>
			if( myDescription !== "none"){
			   /*var span = document.createElement("span");
			   span.setAttribute("class", "help-block");
			   var myDescription = getDescription(formID);
			   var description = document.createTextNode(myDescription);
			   span.appendChild(description);
			   $(span).insertAfter(labels[i]);
			   $(footdiv).append("<button type=\"button\" class=\"btn btn-primary\" onclick= newGame()>New Game</button>");*/
			    var myDescription = getDescription(formID);
			   $(labels[i]).append("<span style = \"display:block;font-size:80%\" class = \"help-block\"><span class = \"glyphicon glyphicon-info-sign\"></span> "+myDescription+"</span>");
			}

		}
}
/*maybe put in placeholder for the default*/

var getDescription = function( formID ){
	var description = "";
	if(formID === "rectangles"){
		description = "Number of rectangles for the Riemann Sum. Default = 100000000";
	}
	else if(formID === "threads"){
		description = "Number of OpenMP threads to use for each process. Default = 1";
	}
	else if(formID === "mode"){
		description = "Version of program to run ('s' -> serial, 'o' -> openmp, 'm' -> mpi, 'h' -> hybrid). Default = s";
	}
	else if(formID === "np"){
		description = "Number of processes";
	}
	else if(formID === "nodes"){
		description = "Number of nodes";
	}
	else{
		description = "none";
	}
	return description;
}

var openModuleModal = function(){
	$('#moduleModal').modal('show');
}

var openPCEModal = function(){
	$('#PCEModal').modal('show');
}

//forEach(instance in objects)
//use this to create a pop up somehow
/*var displayConcepts = function(btn){
	
	//FIGURE OUT HOW TO CLOSE THE DIV BY CLICKING ON THE BUTTON AGAIN. COULD DO A COUNT? BASICALLY A 1 OR 0 THAN SWITCHES
	var childClass = $(btn).next().className;
	console.log("christa childClass = " + childClass);
	
	//because of the button calling this method you can't click the button to make the concepts div disapper because it will hit the below two lines
	$(".info-div").removeClass("info-notActive"); //make 
	$(".info-div").addClass("info-isActive");
		
	//check for white space click
	$(document).mouseup(function (e){
		var container = $(".info-div");

		if (!container.is(e.target) // if the target of the click isn't the container...
			) // ... nor a descendant of the container
		{
			$(".info-div").removeClass("info-isActive"); //make 
			$(".info-div").addClass("info-notActive");
		}
	});

}*/


function myWorkspace(data){
	var self = this;
	self.id = data['workspace_id'];
	self.name = data['workspace_name'];
	self.desc = data['description'];
	console.log("CHRISTA DESC: " + self.desc);


	self.captureWSID = function () {

		localStorage.setItem("WorkspaceID", self.id);
		alert("workspa e " + localStorage.getItem('WorkspaceID'));
		window.location.href = "workspace.html";
		return;
	}
}


function OnrampWorkspaceViewModel () {
	// Data
	var self = this;
	self.userID = sessionStorage['UserID'];
	self.auth_data = sessionStorage['auth_data'];
	self.workspaceID = sessionStorage['WorkspaceID'];
	self.workspaceInfo = ko.observable();
	//self.workspaceInfo(new Workspace({'WorkspaceID': 1,
	//'WorkspaceName': 'default',
	//'Description':'My personal workspace'}));

	self.username = JSON.parse(self.auth_data).username;

	self.PCElist = ko.observableArray();
	self.Jobslist = ko.observableArray();
	self.Modulelist = ko.observableArray();

	self.allPCEs = [];
	self.allModules = [];

	self.welcome1 = ko.observable("not loaded yet");

	self.selectedPCE = ko.observable();
	self.selectedModule = ko.observable();


	$(document).ready( function () {
		// get data from server
		$.getJSON( sessionStorage.server + "/workspaces/" + self.workspaceID + "?apikey=" + JSON.parse(self.auth_data).apikey,
			function (data){
				// {"status": 0,
				//  "status_message": "Success",
				//  "users": {
				//    "fields": ["user_id", "username", "full_name", "email", "is_admin", "is_enabled"],
				//    "data": [2, "alice", "", "", 0, 1]}}
				var raw = data.workspaces.data;
				console.log(raw);
				var conv_data = {};
				for(var i = 0; i < data.workspaces.fields.length; i++){
					console.log("adding: " + data.workspaces.fields[i] + " = " + raw[i]);
					conv_data[data.workspaces.fields[i]] = raw[i];
				}
				self.workspaceInfo(new myWorkspace(conv_data));
				self.welcome1(self.username + "'s " + self.workspaceInfo().name + " workspace");
			}
		);

		$.getJSON( sessionStorage.server + "/workspaces/" + self.workspaceID + "/pcemodulepairs?apikey=" + JSON.parse(self.auth_data).apikey,
		//self.auth_data,
			function (data){
				// {"status": 0,
				//  "status_message": "Success",
				//  "users": {
				//    "fields": ["user_id", "username", "full_name", "email", "is_admin", "is_enabled"],
				//    "data": [2, "alice", "", "", 0, 1]}}
				console.log(JSON.stringify(data));
				var pairs = data.workspaces.data;
				var fields = data.workspaces.fields;
				var setOfPCEIDs = [];
				var setOfModIDs = [];
				for(var i = 0; i < pairs.length; i++){
					self.pce = pairs[i][0];
					self.mod = pairs[i][2];
					// get data for new pce and/or module
					console.log("PCE - Mod id pair: " + self.pce + " - " + self.mod);
					if(setOfPCEIDs.indexOf(self.pce) == -1){
						setOfPCEIDs.push(self.pce);
					}
					if(setOfModIDs.indexOf(self.mod) == -1){
						setOfModIDs.push(self.mod);
					}
				}

				// get data for the set of PCEs
				for(var i = 0; i < setOfPCEIDs.length; i++){
					$.getJSON(sessionStorage.server + "/pces/" + setOfPCEIDs[i] + "?apikey=" + JSON.parse(self.auth_data).apikey,
						function(data){
							var raw = data.pces.data;
							console.log(raw);
							var conv_data = {};
							for(var j = 0; j < data.pces.fields.length; j++){
								console.log("adding: " + data.pces.fields[j] + " = " + raw[j] + " (" + (raw[j] + 1 ) + ")");
								conv_data[data.pces.fields[j]] = raw[j];
							}
							var newpce = new PCE(conv_data, false);
							for(var j = 0; j < pairs.length; j++){
								var p = pairs[j][0];
								var m = pairs[j][2];
								if(p == raw[0]){
									newpce.modules.push(m);
								}
							}
							self.allPCEs.push(newpce);
							self.PCElist.push(newpce);
						}
					);
				}

				// get data for the set of Modules
				for(var i = 0; i < setOfModIDs.length; i++){
					$.getJSON(sessionStorage.server + "/modules/" + setOfModIDs[i] + "?apikey=" + JSON.parse(self.auth_data).apikey,
						function(data){
							var raw = data.modules.data;
							console.log(raw);
							var conv_data = {};
							for(var j = 0; j < data.modules.fields.length; j++){
								console.log("adding: " + data.modules.fields[j] + " = " + raw[j]);
								conv_data[data.modules.fields[j]] = raw[j];
							}
							var newmod = new workspaceModule(conv_data);
							for(var j = 0; j < pairs.length; j++){
								var p = pairs[j][0];
								var m = pairs[j][2];
								if(m == raw[0]){
									newmod.PCEs.push(p);
								}
							}
							// need to replace with real form fields
							//newmod.addDefaultFormFields();
							self.allModules.push(newmod);
							self.Modulelist.push(newmod);
						}
					);
				}
			}
		);
	});



	// Behaviors
	self.selectPCE = function (PCE) {
		self.selectedPCE(PCE);
		console.log("Selected PCE: " + PCE.name + " (" + PCE.modules().length + ")");
		//self.selectedModule(null);
		if(! self.selectedModule()){
			self.Modulelist.removeAll();
			for(var i = 0; i < PCE.modules().length; i++){
				console.log("Adding module id " + PCE.modules()[i] );
				var mm = self.findById(self.allModules, PCE.modules()[i])
				if(mm){
					self.Modulelist.push(mm);
				}
				else {
					console.log("can't find module id " + (PCE.modules()[i] + 1));
				}
			}
		}
		else {
			// module and pce selected
			console.log("<<<getting form fields>>>");
			self.selectedModule().getRealFormFields(PCE.id);
		}
		self.selectedPCE(PCE);
	}

	self.selectModule = function (m) {
		self.selectedModule(m);
		console.log("Selected Module: " + self.selectedModule().name);
		console.log(" (" + self.selectedModule().PCEs().length + ")");
		if(! self.selectedPCE()){
			self.PCElist.removeAll();
			for(var i = 0; i < self.selectedModule().PCEs().length; i++){
				console.log("Adding pce id " + self.selectedModule().PCEs()[i] );
				self.PCElist.push(self.findById(self.allPCEs, self.selectedModule().PCEs()[i]));
			}
		}
		else {
			// module and pce selected
			console.log("????getting form fields???");
			m.getRealFormFields(self.selectedPCE().id);
		}
		self.selectedModule(m);
	}


	self.changePCE = function () {

		//self.selectedModule(null);
		// display all PCEs
		self.PCElist.removeAll();
		if(self.selectedModule()){
			console.log("Changing PCE, selected module is $$$$$" + self.selectedModule().name);
			for(var i = 0; i < self.selectedModule().PCEs().length; i++){
				self.PCElist.push(self.findById(self.allPCEs, self.selectedModule().PCEs()[i]));
			}
		}
		else {
			console.log("Changing PCE, selected module is null");
			self.Modulelist.removeAll();
			for(var i = 0; i < self.allPCEs.length; i++){
				self.PCElist.push(self.allPCEs[i]);
			}
			for(var i = 0; i < self.allModules.length; i++){
				console.log("adding module " + self.allModules[i] + " to the list");
				self.Modulelist.push(self.allModules[i]);
			}
		}
		self.selectedPCE(null);
	}

	self.changeModule = function () {

		self.Modulelist.removeAll();
		if(self.selectedPCE()){
			console.log("Changing module, $$$$selected PCE is " + self.selectedPCE().name );
			for(var i = 0; i < self.selectedPCE().modules().length; i++){
					self.Modulelist.push(self.findById(self.allModules, self.selectedPCE().modules()[i]));
			}
		}
		else{
			self.PCElist.removeAll();
			console.log("Changing module, selected PCE is null" );
			for(var i = 0; i < self.allModules.length; i++){
				console.log("adding module " + self.allModules[i] + " to the list");
				self.Modulelist.push(self.allModules[i]);
			}
			for(var i = 0; i < self.allPCEs.length; i++){
				self.PCElist.push(self.allPCEs[i]);
			}
		}
		self.selectedModule(null);
	}


	this.launchJob = function(formData){
		console.log("launching job");
// 		{
//     "auth": {
//         ... // Removed for brevity
//     },
//     "info": {
//         "job_name": "Run Alpha 2",
//         "module_id": 1,
//         "pce_id": 1,
//         "user_id": 2,
//         "workspace_id": 1
//     },
//     "uioptions": {
//         "onramp": {
//             "nodes": 1,
//             "np": 2
//         },
//         "ring": {
//             "iters": 5,
//             "work": 1
//         }
//     }
// }
		// construct uioptions
		var opts = {"onramp":{}};
		var mod_name = self.selectedModule().name;
		if(self.selectedModule().name == "mpi-ring"){
			mod_name = "ring";
		}
		else if (self.selectedModule().name == "template"){
			mod_name = "hello";
		}
		opts[mod_name] = {};
		formData.formFields().forEach( function(item, index, array){
			
			if(item.field != "job_name"){
				if(item.field.search("onramp") >= 0){
					// get onramp fields
					console.log(item.field.slice(7));
					opts["onramp"][item.field.slice(7)] = item.data;
				}
				else if(item.field.search(mod_name) >= 0){
					console.log(item.field.slice("CHRISTA: "+mod_name.length + 1));
					opts[mod_name][item.field.slice(mod_name.length + 1)] = item.data;
				}
				else {
					console.log("badness!!!");
				}
			}
			else {
				console.log(index + ") " + item.field + " : " + item.data);
			}
		});
		console.log(formData.formFields()[0].data);
		

		var data_packet = JSON.stringify({
			"auth": JSON.parse(self.auth_data),
			"info": {
				"workspace_id": parseInt(self.workspaceID),
				"module_id" : self.selectedModule().id,
				"pce_id" : self.selectedPCE().id,
				"user_id" : parseInt(self.userID),
				"job_name" : formData.formFields()[0].data
			},
			"uioptions" : opts
		});

		// POST to jobs
		$.ajax({
			type: "POST",
			url: sessionStorage.server + "/jobs?apikey=" + JSON.parse(self.auth_data).apikey,
			data: data_packet,
			complete: function (data){
				// create confirm with job id info
				if(data.status == 200){
					console.log(JSON.stringify(data));
					if(window.confirm("Job created.  ID " + JSON.parse(data.responseText).job.job_id + "\nClick OK to view job results page.  Cancel to stay on this page.")){
						window.location.href = "job_details.html";
					}
					// else do nothing
				}
				else{
					alert("Something went wrong when connecting to the server.  Status code: " + data.status);
				}
			},
			dataType: 'application/json',
			contentType: 'application/json'
		});

	}
/*
this.alpacaForm = function (formData) {
$.alpaca({
"data" : {
"name": "Diego Maradona",
"feedback": "Very impressive.",
"ranking": "excellent"
},
"schema": {
"title":"User Feedback",
"description":"What do you think about Alpaca?",
"type":"object",
"properties": {
"name": {
"type":"string",
"title":"Name"
},
"feedback": {
"type":"string",
"title":"Feedback"
},
"ranking": {
"type":"string",
"title":"Ranking",
"enum":['excellent','ok','so so']
}
}
},
"options": {
"form":{
"attributes":{
"action":"http://httpbin.org/post",
"method":"post"
},
"buttons":{
"submit":{}
}
},
"helper": "Tell us what you think about Alpaca!",
"fields": {
"name": {
"size": 20,
"helper": "Please enter your name."
},
"feedback" : {
"type": "textarea",
"name": "your_feedback",
"rows": 5,
"cols": 40,
"helper": "Please enter your feedback."
},
"ranking": {
"type": "select",
"helper": "Select your ranking.",
"optionLabels": ["Awesome!",
"It's Ok",
"Hmm..."]
}
}
},
"view" : "bootstrap-edit"
});
}*/

// load data from server


// helper functions
self.findById = function (thisList, id){
	for(var i = 0; i < thisList.length; i++){
		if(thisList[i].id == id){
			return thisList[i];

		}
	}
	return null;
}



}


ko.applyBindings(new OnrampWorkspaceViewModel());
=======
// Select all elements with data-toggle="tooltips" in the document
$('[data-toggle="tooltip"]').tooltip();
$('.collapse').collapse();

function workspaceModule(data){
	var self = this;
	self.id = data['module_id'];
	self.name = data['module_name'];
	self.desc = data['description'];
	self.formFields = ko.observableArray();
	self.PCEs = ko.observableArray();
	self.formInfo = ko.observableArray();
	console.log("CHRISTA DESC: " + self.desc);

	self.addDefaultFormFields = function () {
		this.formFields.push({"field": "name", "value": "test"});
		this.formFields.push({"field": "nodes", "value": 1});
		this.formFields.push({"field": "processes", "value": 4});
	}


	self.getRealFormFields = function (pce_id) {
		self.formFields.removeAll();
		//self.formFields.push({"field":"job_name","value":"new job"});
		$.getJSON( "http://flux.cs.uwlax.edu/onramp/api/pces/" + pce_id + "/module/" + self.id + "?apikey=" + JSON.parse(sessionStorage['auth_data']).apikey,
			function (data){
				// {"status": 0,
				//  "status_message": "Success",
				//  "users": {
				//    "fields": ["user_id", "username", "full_name", "email", "is_admin", "is_enabled"],
				//    "data": [2, "alice", "", "", 0, 1]}}
				var raw = data.pces.uioptions;
				console.log(raw);

				var raw = data.pces.uioptions.onramp;
				console.log(raw);
				if(self.name == "mpi-ring"){
					var raw = data.pces.uioptions["ring"];
					console.log(raw);
				}
				else if(self.name == "template"){
					var raw = data.pces.uioptions["hello"];
					console.log(raw);
				}
				else {
					var raw = data.pces.uioptions[self.name];
					console.log(raw);
				}



				/*
				var onramp_fields = [{"field":"job_name", "value":""}];
				data.pces.uioptions.onramp.forEach(function (item, index, array){
					onramp_fields.push({"field":item, "value":""});
					});
				self.formFields.push({"onramp":onramp_fields});

				var my_fields = [];
				data.pces.uioptions[self.name].forEach(function (item, index, array){
					my_fields.push({"field":item, "value":""});
				});
				var name = self.name.toString();
				self.formFields().push({name : my_fields});
				self.formFields().forEach(function (item, index, array) {"* " + console.log(item);});
				*/

				self.formFields.push({field:"job_name", data:""});
				data.pces.uioptions.onramp.forEach(function (item, index, array){
					self.formFields.push({field:"onramp " + item, data:""});
					self.formInfo.push({formid: item});
				});

				if(self.name == "mpi-ring"){
					data.pces.uioptions["ring"].forEach(function (item, index, array){
						self.formFields.push({field:"ring " + item, data:""});
						self.formInfo.push({formid: item});
						console.log("christa"+ item);
					});
				}
				else if(self.name == "template"){
					data.pces.uioptions["hello"].forEach(function (item, index, array){
						self.formFields.push({field:"hello " + item, data:""});
						self.formInfo.push({formid: item});
						console.log("christa"+ item);
					});
				}
				else {
					data.pces.uioptions[self.name].forEach(function (item, index, array){
						self.formFields.push({field:self.name + " " + item, data:""});
						self.formInfo.push({formid: item});
						console.log("christa"+ item);
					});
				}

				console.log("added fields!");
				console.log(self.formFields());
				//call method to set the ids of each label
				setFormId(self.formInfo());
			}
		);
	}
}

//forEach(<instance> in <objects>)
var setFormId = function(formInfo){
	var formID = "";
	var labels = document.getElementsByTagName("label");
		for(var i = 1; i < labels.length; i++){
			formID = formInfo[i-1].formid;
		   labels[i].setAttribute("id", formID);
		   var myDescription = getDescription(formID);
	
		   //http://stackoverflow.com/questions/22044106/display-tooltip-on-labels-hover
		   //create the popup look at this: http://stackoverflow.com/questions/3559467/description-box-on-mouseover
		   
		   //<span id="helpBlock" class="help-block">A block of help text that breaks onto a new line and may extend beyond one line.</span>
			if( myDescription !== "none"){
			   /*var span = document.createElement("span");
			   span.setAttribute("class", "help-block");
			   var myDescription = getDescription(formID);
			   var description = document.createTextNode(myDescription);
			   span.appendChild(description);
			   $(span).insertAfter(labels[i]);
			   $(footdiv).append("<button type=\"button\" class=\"btn btn-primary\" onclick= newGame()>New Game</button>");*/
			    var myDescription = getDescription(formID);
			   $(labels[i]).append("<span style = \"display:block;font-size:80%\" class = \"help-block\"><span class = \"glyphicon glyphicon-info-sign\"></span> "+myDescription+"</span>");
			}

		}
}
/*maybe put in placeholder for the default*/

var getDescription = function( formID ){
	var description = "";
	if(formID === "rectangles"){
		description = "Number of rectangles for the Riemann Sum. Default = 100000000";
	}
	else if(formID === "threads"){
		description = "Number of OpenMP threads to use for each process. Default = 1";
	}
	else if(formID === "mode"){
		description = "Version of program to run ('s' -> serial, 'o' -> openmp, 'm' -> mpi, 'h' -> hybrid). Default = s";
	}
	else if(formID === "np"){
		description = "Number of processes";
	}
	else if(formID === "nodes"){
		description = "Number of nodes";
	}
	else{
		description = "none";
	}
	return description;
}

var openModuleModal = function(){
	$('#moduleModal').modal('show');
}

var openPCEModal = function(){
	$('#PCEModal').modal('show');
}

//forEach(instance in objects)
//use this to create a pop up somehow
/*var displayConcepts = function(btn){
	
	//FIGURE OUT HOW TO CLOSE THE DIV BY CLICKING ON THE BUTTON AGAIN. COULD DO A COUNT? BASICALLY A 1 OR 0 THAN SWITCHES
	var childClass = $(btn).next().className;
	console.log("christa childClass = " + childClass);
	
	//because of the button calling this method you can't click the button to make the concepts div disapper because it will hit the below two lines
	$(".info-div").removeClass("info-notActive"); //make 
	$(".info-div").addClass("info-isActive");
		
	//check for white space click
	$(document).mouseup(function (e){
		var container = $(".info-div");

		if (!container.is(e.target) // if the target of the click isn't the container...
			) // ... nor a descendant of the container
		{
			$(".info-div").removeClass("info-isActive"); //make 
			$(".info-div").addClass("info-notActive");
		}
	});

}*/


function myWorkspace(data){
	var self = this;
	self.id = data['workspace_id'];
	self.name = data['workspace_name'];
	self.desc = data['description'];
	console.log("CHRISTA DESC: " + self.desc);


	self.captureWSID = function () {

		localStorage.setItem("WorkspaceID", self.id);
		alert("workspa e " + localStorage.getItem('WorkspaceID'));
		window.location.href = "workspace.html";
		return;
	}
}


function OnrampWorkspaceViewModel () {
	// Data
	var self = this;
	self.userID = sessionStorage['UserID'];
	self.auth_data = sessionStorage['auth_data'];
	self.workspaceID = sessionStorage['WorkspaceID'];
	self.workspaceInfo = ko.observable();
	//self.workspaceInfo(new Workspace({'WorkspaceID': 1,
	//'WorkspaceName': 'default',
	//'Description':'My personal workspace'}));

	self.username = JSON.parse(self.auth_data).username;

	self.PCElist = ko.observableArray();
	self.Jobslist = ko.observableArray();
	self.Modulelist = ko.observableArray();

	self.allPCEs = [];
	self.allModules = [];

	self.welcome1 = ko.observable("not loaded yet");

	self.selectedPCE = ko.observable();
	self.selectedModule = ko.observable();


	$(document).ready( function () {
		// get data from server
		$.getJSON( "http://flux.cs.uwlax.edu/onramp/api/workspaces/" + self.workspaceID + "?apikey=" + JSON.parse(self.auth_data).apikey,
			function (data){
				// {"status": 0,
				//  "status_message": "Success",
				//  "users": {
				//    "fields": ["user_id", "username", "full_name", "email", "is_admin", "is_enabled"],
				//    "data": [2, "alice", "", "", 0, 1]}}
				var raw = data.workspaces.data;
				console.log(raw);
				var conv_data = {};
				for(var i = 0; i < data.workspaces.fields.length; i++){
					console.log("adding: " + data.workspaces.fields[i] + " = " + raw[i]);
					conv_data[data.workspaces.fields[i]] = raw[i];
				}
				self.workspaceInfo(new myWorkspace(conv_data));
				self.welcome1(self.username + "'s " + self.workspaceInfo().name + " workspace");
			}
		);

		$.getJSON( "http://flux.cs.uwlax.edu/onramp/api/workspaces/" + self.workspaceID + "/pcemodulepairs?apikey=" + JSON.parse(self.auth_data).apikey,
		//self.auth_data,
			function (data){
				// {"status": 0,
				//  "status_message": "Success",
				//  "users": {
				//    "fields": ["user_id", "username", "full_name", "email", "is_admin", "is_enabled"],
				//    "data": [2, "alice", "", "", 0, 1]}}
				console.log(JSON.stringify(data));
				var pairs = data.workspaces.data;
				var fields = data.workspaces.fields;
				var setOfPCEIDs = [];
				var setOfModIDs = [];
				for(var i = 0; i < pairs.length; i++){
					self.pce = pairs[i][0];
					self.mod = pairs[i][2];
					// get data for new pce and/or module
					console.log("PCE - Mod id pair: " + self.pce + " - " + self.mod);
					if(setOfPCEIDs.indexOf(self.pce) == -1){
						setOfPCEIDs.push(self.pce);
					}
					if(setOfModIDs.indexOf(self.mod) == -1){
						setOfModIDs.push(self.mod);
					}
				}

				// get data for the set of PCEs
				for(var i = 0; i < setOfPCEIDs.length; i++){
					$.getJSON("http://flux.cs.uwlax.edu/onramp/api/pces/" + setOfPCEIDs[i] + "?apikey=" + JSON.parse(self.auth_data).apikey,
						function(data){
							var raw = data.pces.data;
							console.log(raw);
							var conv_data = {};
							for(var j = 0; j < data.pces.fields.length; j++){
								console.log("adding: " + data.pces.fields[j] + " = " + raw[j] + " (" + (raw[j] + 1 ) + ")");
								conv_data[data.pces.fields[j]] = raw[j];
							}
							var newpce = new PCE(conv_data, false);
							for(var j = 0; j < pairs.length; j++){
								var p = pairs[j][0];
								var m = pairs[j][2];
								if(p == raw[0]){
									newpce.modules.push(m);
								}
							}
							self.allPCEs.push(newpce);
							self.PCElist.push(newpce);
						}
					);
				}

				// get data for the set of Modules
				for(var i = 0; i < setOfModIDs.length; i++){
					$.getJSON("http://flux.cs.uwlax.edu/onramp/api/modules/" + setOfModIDs[i] + "?apikey=" + JSON.parse(self.auth_data).apikey,
						function(data){
							var raw = data.modules.data;
							console.log(raw);
							var conv_data = {};
							for(var j = 0; j < data.modules.fields.length; j++){
								console.log("adding: " + data.modules.fields[j] + " = " + raw[j]);
								conv_data[data.modules.fields[j]] = raw[j];
							}
							var newmod = new workspaceModule(conv_data);
							for(var j = 0; j < pairs.length; j++){
								var p = pairs[j][0];
								var m = pairs[j][2];
								if(m == raw[0]){
									newmod.PCEs.push(p);
								}
							}
							// need to replace with real form fields
							//newmod.addDefaultFormFields();
							self.allModules.push(newmod);
							self.Modulelist.push(newmod);
						}
					);
				}
			}
		);
	});



	// Behaviors
	self.selectPCE = function (PCE) {
		self.selectedPCE(PCE);
		console.log("Selected PCE: " + PCE.name + " (" + PCE.modules().length + ")");
		//self.selectedModule(null);
		if(! self.selectedModule()){
			self.Modulelist.removeAll();
			for(var i = 0; i < PCE.modules().length; i++){
				console.log("Adding module id " + PCE.modules()[i] );
				var mm = self.findById(self.allModules, PCE.modules()[i])
				if(mm){
					self.Modulelist.push(mm);
				}
				else {
					console.log("can't find module id " + (PCE.modules()[i] + 1));
				}
			}
		}
		else {
			// module and pce selected
			console.log("<<<getting form fields>>>");
			self.selectedModule().getRealFormFields(PCE.id);
		}
		self.selectedPCE(PCE);
	}

	self.selectModule = function (m) {
		self.selectedModule(m);
		console.log("Selected Module: " + self.selectedModule().name);
		console.log(" (" + self.selectedModule().PCEs().length + ")");
		if(! self.selectedPCE()){
			self.PCElist.removeAll();
			for(var i = 0; i < self.selectedModule().PCEs().length; i++){
				console.log("Adding pce id " + self.selectedModule().PCEs()[i] );
				self.PCElist.push(self.findById(self.allPCEs, self.selectedModule().PCEs()[i]));
			}
		}
		else {
			// module and pce selected
			console.log("????getting form fields???");
			m.getRealFormFields(self.selectedPCE().id);
		}
		self.selectedModule(m);
	}


	self.changePCE = function () {

		//self.selectedModule(null);
		// display all PCEs
		self.PCElist.removeAll();
		if(self.selectedModule()){
			console.log("Changing PCE, selected module is $$$$$" + self.selectedModule().name);
			for(var i = 0; i < self.selectedModule().PCEs().length; i++){
				self.PCElist.push(self.findById(self.allPCEs, self.selectedModule().PCEs()[i]));
			}
		}
		else {
			console.log("Changing PCE, selected module is null");
			self.Modulelist.removeAll();
			for(var i = 0; i < self.allPCEs.length; i++){
				self.PCElist.push(self.allPCEs[i]);
			}
			for(var i = 0; i < self.allModules.length; i++){
				console.log("adding module " + self.allModules[i] + " to the list");
				self.Modulelist.push(self.allModules[i]);
			}
		}
		self.selectedPCE(null);
	}

	self.changeModule = function () {

		self.Modulelist.removeAll();
		if(self.selectedPCE()){
			console.log("Changing module, $$$$selected PCE is " + self.selectedPCE().name );
			for(var i = 0; i < self.selectedPCE().modules().length; i++){
					self.Modulelist.push(self.findById(self.allModules, self.selectedPCE().modules()[i]));
			}
		}
		else{
			self.PCElist.removeAll();
			console.log("Changing module, selected PCE is null" );
			for(var i = 0; i < self.allModules.length; i++){
				console.log("adding module " + self.allModules[i] + " to the list");
				self.Modulelist.push(self.allModules[i]);
			}
			for(var i = 0; i < self.allPCEs.length; i++){
				self.PCElist.push(self.allPCEs[i]);
			}
		}
		self.selectedModule(null);
	}


	this.launchJob = function(formData){
		console.log("launching job");
// 		{
//     "auth": {
//         ... // Removed for brevity
//     },
//     "info": {
//         "job_name": "Run Alpha 2",
//         "module_id": 1,
//         "pce_id": 1,
//         "user_id": 2,
//         "workspace_id": 1
//     },
//     "uioptions": {
//         "onramp": {
//             "nodes": 1,
//             "np": 2
//         },
//         "ring": {
//             "iters": 5,
//             "work": 1
//         }
//     }
// }
		// construct uioptions
		var opts = {"onramp":{}};
		var mod_name = self.selectedModule().name;
		if(self.selectedModule().name == "mpi-ring"){
			mod_name = "ring";
		}
		else if (self.selectedModule().name == "template"){
			mod_name = "hello";
		}
		opts[mod_name] = {};
		formData.formFields().forEach( function(item, index, array){
			
			if(item.field != "job_name"){
				if(item.field.search("onramp") >= 0){
					// get onramp fields
					console.log(item.field.slice(7));
					opts["onramp"][item.field.slice(7)] = item.data;
				}
				else if(item.field.search(mod_name) >= 0){
					console.log(item.field.slice("CHRISTA: "+mod_name.length + 1));
					opts[mod_name][item.field.slice(mod_name.length + 1)] = item.data;
				}
				else {
					console.log("badness!!!");
				}
			}
			else {
				console.log(index + ") " + item.field + " : " + item.data);
			}
		});
		console.log(formData.formFields()[0].data);
		

		var data_packet = JSON.stringify({
			"auth": JSON.parse(self.auth_data),
			"info": {
				"workspace_id": parseInt(self.workspaceID),
				"module_id" : self.selectedModule().id,
				"pce_id" : self.selectedPCE().id,
				"user_id" : parseInt(self.userID),
				"job_name" : formData.formFields()[0].data
			},
			"uioptions" : opts
		});

		// POST to jobs
		$.ajax({
			type: "POST",
			url: "http://flux.cs.uwlax.edu/onramp/api/jobs?apikey=" + JSON.parse(self.auth_data).apikey,
			data: data_packet,
			complete: function (data){
				// create confirm with job id info
				if(data.status == 200){
					console.log(JSON.stringify(data));
					if(window.confirm("Job created.  ID " + JSON.parse(data.responseText).job.job_id + "\nClick OK to view job results page.  Cancel to stay on this page.")){
						window.location.href = "job_details.html";
					}
					// else do nothing
				}
				else{
					alert("Something went wrong when connecting to the server.  Status code: " + data.status);
				}
			},
			dataType: 'application/json',
			contentType: 'application/json'
		});

	}
/*
this.alpacaForm = function (formData) {
$.alpaca({
"data" : {
"name": "Diego Maradona",
"feedback": "Very impressive.",
"ranking": "excellent"
},
"schema": {
"title":"User Feedback",
"description":"What do you think about Alpaca?",
"type":"object",
"properties": {
"name": {
"type":"string",
"title":"Name"
},
"feedback": {
"type":"string",
"title":"Feedback"
},
"ranking": {
"type":"string",
"title":"Ranking",
"enum":['excellent','ok','so so']
}
}
},
"options": {
"form":{
"attributes":{
"action":"http://httpbin.org/post",
"method":"post"
},
"buttons":{
"submit":{}
}
},
"helper": "Tell us what you think about Alpaca!",
"fields": {
"name": {
"size": 20,
"helper": "Please enter your name."
},
"feedback" : {
"type": "textarea",
"name": "your_feedback",
"rows": 5,
"cols": 40,
"helper": "Please enter your feedback."
},
"ranking": {
"type": "select",
"helper": "Select your ranking.",
"optionLabels": ["Awesome!",
"It's Ok",
"Hmm..."]
}
}
},
"view" : "bootstrap-edit"
});
}*/

// load data from server


// helper functions
self.findById = function (thisList, id){
	for(var i = 0; i < thisList.length; i++){
		if(thisList[i].id == id){
			return thisList[i];

		}
	}
	return null;
}



}


ko.applyBindings(new OnrampWorkspaceViewModel());
>>>>>>> 5c582dc0
<|MERGE_RESOLUTION|>--- conflicted
+++ resolved
@@ -1,4 +1,4 @@
-<<<<<<< HEAD
+
 // Select all elements with data-toggle="tooltips" in the document
 $('[data-toggle="tooltip"]').tooltip();
 $('.collapse').collapse();
@@ -614,616 +614,4 @@
 }
 
 
-ko.applyBindings(new OnrampWorkspaceViewModel());
-=======
-// Select all elements with data-toggle="tooltips" in the document
-$('[data-toggle="tooltip"]').tooltip();
-$('.collapse').collapse();
-
-function workspaceModule(data){
-	var self = this;
-	self.id = data['module_id'];
-	self.name = data['module_name'];
-	self.desc = data['description'];
-	self.formFields = ko.observableArray();
-	self.PCEs = ko.observableArray();
-	self.formInfo = ko.observableArray();
-	console.log("CHRISTA DESC: " + self.desc);
-
-	self.addDefaultFormFields = function () {
-		this.formFields.push({"field": "name", "value": "test"});
-		this.formFields.push({"field": "nodes", "value": 1});
-		this.formFields.push({"field": "processes", "value": 4});
-	}
-
-
-	self.getRealFormFields = function (pce_id) {
-		self.formFields.removeAll();
-		//self.formFields.push({"field":"job_name","value":"new job"});
-		$.getJSON( "http://flux.cs.uwlax.edu/onramp/api/pces/" + pce_id + "/module/" + self.id + "?apikey=" + JSON.parse(sessionStorage['auth_data']).apikey,
-			function (data){
-				// {"status": 0,
-				//  "status_message": "Success",
-				//  "users": {
-				//    "fields": ["user_id", "username", "full_name", "email", "is_admin", "is_enabled"],
-				//    "data": [2, "alice", "", "", 0, 1]}}
-				var raw = data.pces.uioptions;
-				console.log(raw);
-
-				var raw = data.pces.uioptions.onramp;
-				console.log(raw);
-				if(self.name == "mpi-ring"){
-					var raw = data.pces.uioptions["ring"];
-					console.log(raw);
-				}
-				else if(self.name == "template"){
-					var raw = data.pces.uioptions["hello"];
-					console.log(raw);
-				}
-				else {
-					var raw = data.pces.uioptions[self.name];
-					console.log(raw);
-				}
-
-
-
-				/*
-				var onramp_fields = [{"field":"job_name", "value":""}];
-				data.pces.uioptions.onramp.forEach(function (item, index, array){
-					onramp_fields.push({"field":item, "value":""});
-					});
-				self.formFields.push({"onramp":onramp_fields});
-
-				var my_fields = [];
-				data.pces.uioptions[self.name].forEach(function (item, index, array){
-					my_fields.push({"field":item, "value":""});
-				});
-				var name = self.name.toString();
-				self.formFields().push({name : my_fields});
-				self.formFields().forEach(function (item, index, array) {"* " + console.log(item);});
-				*/
-
-				self.formFields.push({field:"job_name", data:""});
-				data.pces.uioptions.onramp.forEach(function (item, index, array){
-					self.formFields.push({field:"onramp " + item, data:""});
-					self.formInfo.push({formid: item});
-				});
-
-				if(self.name == "mpi-ring"){
-					data.pces.uioptions["ring"].forEach(function (item, index, array){
-						self.formFields.push({field:"ring " + item, data:""});
-						self.formInfo.push({formid: item});
-						console.log("christa"+ item);
-					});
-				}
-				else if(self.name == "template"){
-					data.pces.uioptions["hello"].forEach(function (item, index, array){
-						self.formFields.push({field:"hello " + item, data:""});
-						self.formInfo.push({formid: item});
-						console.log("christa"+ item);
-					});
-				}
-				else {
-					data.pces.uioptions[self.name].forEach(function (item, index, array){
-						self.formFields.push({field:self.name + " " + item, data:""});
-						self.formInfo.push({formid: item});
-						console.log("christa"+ item);
-					});
-				}
-
-				console.log("added fields!");
-				console.log(self.formFields());
-				//call method to set the ids of each label
-				setFormId(self.formInfo());
-			}
-		);
-	}
-}
-
-//forEach(<instance> in <objects>)
-var setFormId = function(formInfo){
-	var formID = "";
-	var labels = document.getElementsByTagName("label");
-		for(var i = 1; i < labels.length; i++){
-			formID = formInfo[i-1].formid;
-		   labels[i].setAttribute("id", formID);
-		   var myDescription = getDescription(formID);
-	
-		   //http://stackoverflow.com/questions/22044106/display-tooltip-on-labels-hover
-		   //create the popup look at this: http://stackoverflow.com/questions/3559467/description-box-on-mouseover
-		   
-		   //<span id="helpBlock" class="help-block">A block of help text that breaks onto a new line and may extend beyond one line.</span>
-			if( myDescription !== "none"){
-			   /*var span = document.createElement("span");
-			   span.setAttribute("class", "help-block");
-			   var myDescription = getDescription(formID);
-			   var description = document.createTextNode(myDescription);
-			   span.appendChild(description);
-			   $(span).insertAfter(labels[i]);
-			   $(footdiv).append("<button type=\"button\" class=\"btn btn-primary\" onclick= newGame()>New Game</button>");*/
-			    var myDescription = getDescription(formID);
-			   $(labels[i]).append("<span style = \"display:block;font-size:80%\" class = \"help-block\"><span class = \"glyphicon glyphicon-info-sign\"></span> "+myDescription+"</span>");
-			}
-
-		}
-}
-/*maybe put in placeholder for the default*/
-
-var getDescription = function( formID ){
-	var description = "";
-	if(formID === "rectangles"){
-		description = "Number of rectangles for the Riemann Sum. Default = 100000000";
-	}
-	else if(formID === "threads"){
-		description = "Number of OpenMP threads to use for each process. Default = 1";
-	}
-	else if(formID === "mode"){
-		description = "Version of program to run ('s' -> serial, 'o' -> openmp, 'm' -> mpi, 'h' -> hybrid). Default = s";
-	}
-	else if(formID === "np"){
-		description = "Number of processes";
-	}
-	else if(formID === "nodes"){
-		description = "Number of nodes";
-	}
-	else{
-		description = "none";
-	}
-	return description;
-}
-
-var openModuleModal = function(){
-	$('#moduleModal').modal('show');
-}
-
-var openPCEModal = function(){
-	$('#PCEModal').modal('show');
-}
-
-//forEach(instance in objects)
-//use this to create a pop up somehow
-/*var displayConcepts = function(btn){
-	
-	//FIGURE OUT HOW TO CLOSE THE DIV BY CLICKING ON THE BUTTON AGAIN. COULD DO A COUNT? BASICALLY A 1 OR 0 THAN SWITCHES
-	var childClass = $(btn).next().className;
-	console.log("christa childClass = " + childClass);
-	
-	//because of the button calling this method you can't click the button to make the concepts div disapper because it will hit the below two lines
-	$(".info-div").removeClass("info-notActive"); //make 
-	$(".info-div").addClass("info-isActive");
-		
-	//check for white space click
-	$(document).mouseup(function (e){
-		var container = $(".info-div");
-
-		if (!container.is(e.target) // if the target of the click isn't the container...
-			) // ... nor a descendant of the container
-		{
-			$(".info-div").removeClass("info-isActive"); //make 
-			$(".info-div").addClass("info-notActive");
-		}
-	});
-
-}*/
-
-
-function myWorkspace(data){
-	var self = this;
-	self.id = data['workspace_id'];
-	self.name = data['workspace_name'];
-	self.desc = data['description'];
-	console.log("CHRISTA DESC: " + self.desc);
-
-
-	self.captureWSID = function () {
-
-		localStorage.setItem("WorkspaceID", self.id);
-		alert("workspa e " + localStorage.getItem('WorkspaceID'));
-		window.location.href = "workspace.html";
-		return;
-	}
-}
-
-
-function OnrampWorkspaceViewModel () {
-	// Data
-	var self = this;
-	self.userID = sessionStorage['UserID'];
-	self.auth_data = sessionStorage['auth_data'];
-	self.workspaceID = sessionStorage['WorkspaceID'];
-	self.workspaceInfo = ko.observable();
-	//self.workspaceInfo(new Workspace({'WorkspaceID': 1,
-	//'WorkspaceName': 'default',
-	//'Description':'My personal workspace'}));
-
-	self.username = JSON.parse(self.auth_data).username;
-
-	self.PCElist = ko.observableArray();
-	self.Jobslist = ko.observableArray();
-	self.Modulelist = ko.observableArray();
-
-	self.allPCEs = [];
-	self.allModules = [];
-
-	self.welcome1 = ko.observable("not loaded yet");
-
-	self.selectedPCE = ko.observable();
-	self.selectedModule = ko.observable();
-
-
-	$(document).ready( function () {
-		// get data from server
-		$.getJSON( "http://flux.cs.uwlax.edu/onramp/api/workspaces/" + self.workspaceID + "?apikey=" + JSON.parse(self.auth_data).apikey,
-			function (data){
-				// {"status": 0,
-				//  "status_message": "Success",
-				//  "users": {
-				//    "fields": ["user_id", "username", "full_name", "email", "is_admin", "is_enabled"],
-				//    "data": [2, "alice", "", "", 0, 1]}}
-				var raw = data.workspaces.data;
-				console.log(raw);
-				var conv_data = {};
-				for(var i = 0; i < data.workspaces.fields.length; i++){
-					console.log("adding: " + data.workspaces.fields[i] + " = " + raw[i]);
-					conv_data[data.workspaces.fields[i]] = raw[i];
-				}
-				self.workspaceInfo(new myWorkspace(conv_data));
-				self.welcome1(self.username + "'s " + self.workspaceInfo().name + " workspace");
-			}
-		);
-
-		$.getJSON( "http://flux.cs.uwlax.edu/onramp/api/workspaces/" + self.workspaceID + "/pcemodulepairs?apikey=" + JSON.parse(self.auth_data).apikey,
-		//self.auth_data,
-			function (data){
-				// {"status": 0,
-				//  "status_message": "Success",
-				//  "users": {
-				//    "fields": ["user_id", "username", "full_name", "email", "is_admin", "is_enabled"],
-				//    "data": [2, "alice", "", "", 0, 1]}}
-				console.log(JSON.stringify(data));
-				var pairs = data.workspaces.data;
-				var fields = data.workspaces.fields;
-				var setOfPCEIDs = [];
-				var setOfModIDs = [];
-				for(var i = 0; i < pairs.length; i++){
-					self.pce = pairs[i][0];
-					self.mod = pairs[i][2];
-					// get data for new pce and/or module
-					console.log("PCE - Mod id pair: " + self.pce + " - " + self.mod);
-					if(setOfPCEIDs.indexOf(self.pce) == -1){
-						setOfPCEIDs.push(self.pce);
-					}
-					if(setOfModIDs.indexOf(self.mod) == -1){
-						setOfModIDs.push(self.mod);
-					}
-				}
-
-				// get data for the set of PCEs
-				for(var i = 0; i < setOfPCEIDs.length; i++){
-					$.getJSON("http://flux.cs.uwlax.edu/onramp/api/pces/" + setOfPCEIDs[i] + "?apikey=" + JSON.parse(self.auth_data).apikey,
-						function(data){
-							var raw = data.pces.data;
-							console.log(raw);
-							var conv_data = {};
-							for(var j = 0; j < data.pces.fields.length; j++){
-								console.log("adding: " + data.pces.fields[j] + " = " + raw[j] + " (" + (raw[j] + 1 ) + ")");
-								conv_data[data.pces.fields[j]] = raw[j];
-							}
-							var newpce = new PCE(conv_data, false);
-							for(var j = 0; j < pairs.length; j++){
-								var p = pairs[j][0];
-								var m = pairs[j][2];
-								if(p == raw[0]){
-									newpce.modules.push(m);
-								}
-							}
-							self.allPCEs.push(newpce);
-							self.PCElist.push(newpce);
-						}
-					);
-				}
-
-				// get data for the set of Modules
-				for(var i = 0; i < setOfModIDs.length; i++){
-					$.getJSON("http://flux.cs.uwlax.edu/onramp/api/modules/" + setOfModIDs[i] + "?apikey=" + JSON.parse(self.auth_data).apikey,
-						function(data){
-							var raw = data.modules.data;
-							console.log(raw);
-							var conv_data = {};
-							for(var j = 0; j < data.modules.fields.length; j++){
-								console.log("adding: " + data.modules.fields[j] + " = " + raw[j]);
-								conv_data[data.modules.fields[j]] = raw[j];
-							}
-							var newmod = new workspaceModule(conv_data);
-							for(var j = 0; j < pairs.length; j++){
-								var p = pairs[j][0];
-								var m = pairs[j][2];
-								if(m == raw[0]){
-									newmod.PCEs.push(p);
-								}
-							}
-							// need to replace with real form fields
-							//newmod.addDefaultFormFields();
-							self.allModules.push(newmod);
-							self.Modulelist.push(newmod);
-						}
-					);
-				}
-			}
-		);
-	});
-
-
-
-	// Behaviors
-	self.selectPCE = function (PCE) {
-		self.selectedPCE(PCE);
-		console.log("Selected PCE: " + PCE.name + " (" + PCE.modules().length + ")");
-		//self.selectedModule(null);
-		if(! self.selectedModule()){
-			self.Modulelist.removeAll();
-			for(var i = 0; i < PCE.modules().length; i++){
-				console.log("Adding module id " + PCE.modules()[i] );
-				var mm = self.findById(self.allModules, PCE.modules()[i])
-				if(mm){
-					self.Modulelist.push(mm);
-				}
-				else {
-					console.log("can't find module id " + (PCE.modules()[i] + 1));
-				}
-			}
-		}
-		else {
-			// module and pce selected
-			console.log("<<<getting form fields>>>");
-			self.selectedModule().getRealFormFields(PCE.id);
-		}
-		self.selectedPCE(PCE);
-	}
-
-	self.selectModule = function (m) {
-		self.selectedModule(m);
-		console.log("Selected Module: " + self.selectedModule().name);
-		console.log(" (" + self.selectedModule().PCEs().length + ")");
-		if(! self.selectedPCE()){
-			self.PCElist.removeAll();
-			for(var i = 0; i < self.selectedModule().PCEs().length; i++){
-				console.log("Adding pce id " + self.selectedModule().PCEs()[i] );
-				self.PCElist.push(self.findById(self.allPCEs, self.selectedModule().PCEs()[i]));
-			}
-		}
-		else {
-			// module and pce selected
-			console.log("????getting form fields???");
-			m.getRealFormFields(self.selectedPCE().id);
-		}
-		self.selectedModule(m);
-	}
-
-
-	self.changePCE = function () {
-
-		//self.selectedModule(null);
-		// display all PCEs
-		self.PCElist.removeAll();
-		if(self.selectedModule()){
-			console.log("Changing PCE, selected module is $$$$$" + self.selectedModule().name);
-			for(var i = 0; i < self.selectedModule().PCEs().length; i++){
-				self.PCElist.push(self.findById(self.allPCEs, self.selectedModule().PCEs()[i]));
-			}
-		}
-		else {
-			console.log("Changing PCE, selected module is null");
-			self.Modulelist.removeAll();
-			for(var i = 0; i < self.allPCEs.length; i++){
-				self.PCElist.push(self.allPCEs[i]);
-			}
-			for(var i = 0; i < self.allModules.length; i++){
-				console.log("adding module " + self.allModules[i] + " to the list");
-				self.Modulelist.push(self.allModules[i]);
-			}
-		}
-		self.selectedPCE(null);
-	}
-
-	self.changeModule = function () {
-
-		self.Modulelist.removeAll();
-		if(self.selectedPCE()){
-			console.log("Changing module, $$$$selected PCE is " + self.selectedPCE().name );
-			for(var i = 0; i < self.selectedPCE().modules().length; i++){
-					self.Modulelist.push(self.findById(self.allModules, self.selectedPCE().modules()[i]));
-			}
-		}
-		else{
-			self.PCElist.removeAll();
-			console.log("Changing module, selected PCE is null" );
-			for(var i = 0; i < self.allModules.length; i++){
-				console.log("adding module " + self.allModules[i] + " to the list");
-				self.Modulelist.push(self.allModules[i]);
-			}
-			for(var i = 0; i < self.allPCEs.length; i++){
-				self.PCElist.push(self.allPCEs[i]);
-			}
-		}
-		self.selectedModule(null);
-	}
-
-
-	this.launchJob = function(formData){
-		console.log("launching job");
-// 		{
-//     "auth": {
-//         ... // Removed for brevity
-//     },
-//     "info": {
-//         "job_name": "Run Alpha 2",
-//         "module_id": 1,
-//         "pce_id": 1,
-//         "user_id": 2,
-//         "workspace_id": 1
-//     },
-//     "uioptions": {
-//         "onramp": {
-//             "nodes": 1,
-//             "np": 2
-//         },
-//         "ring": {
-//             "iters": 5,
-//             "work": 1
-//         }
-//     }
-// }
-		// construct uioptions
-		var opts = {"onramp":{}};
-		var mod_name = self.selectedModule().name;
-		if(self.selectedModule().name == "mpi-ring"){
-			mod_name = "ring";
-		}
-		else if (self.selectedModule().name == "template"){
-			mod_name = "hello";
-		}
-		opts[mod_name] = {};
-		formData.formFields().forEach( function(item, index, array){
-			
-			if(item.field != "job_name"){
-				if(item.field.search("onramp") >= 0){
-					// get onramp fields
-					console.log(item.field.slice(7));
-					opts["onramp"][item.field.slice(7)] = item.data;
-				}
-				else if(item.field.search(mod_name) >= 0){
-					console.log(item.field.slice("CHRISTA: "+mod_name.length + 1));
-					opts[mod_name][item.field.slice(mod_name.length + 1)] = item.data;
-				}
-				else {
-					console.log("badness!!!");
-				}
-			}
-			else {
-				console.log(index + ") " + item.field + " : " + item.data);
-			}
-		});
-		console.log(formData.formFields()[0].data);
-		
-
-		var data_packet = JSON.stringify({
-			"auth": JSON.parse(self.auth_data),
-			"info": {
-				"workspace_id": parseInt(self.workspaceID),
-				"module_id" : self.selectedModule().id,
-				"pce_id" : self.selectedPCE().id,
-				"user_id" : parseInt(self.userID),
-				"job_name" : formData.formFields()[0].data
-			},
-			"uioptions" : opts
-		});
-
-		// POST to jobs
-		$.ajax({
-			type: "POST",
-			url: "http://flux.cs.uwlax.edu/onramp/api/jobs?apikey=" + JSON.parse(self.auth_data).apikey,
-			data: data_packet,
-			complete: function (data){
-				// create confirm with job id info
-				if(data.status == 200){
-					console.log(JSON.stringify(data));
-					if(window.confirm("Job created.  ID " + JSON.parse(data.responseText).job.job_id + "\nClick OK to view job results page.  Cancel to stay on this page.")){
-						window.location.href = "job_details.html";
-					}
-					// else do nothing
-				}
-				else{
-					alert("Something went wrong when connecting to the server.  Status code: " + data.status);
-				}
-			},
-			dataType: 'application/json',
-			contentType: 'application/json'
-		});
-
-	}
-/*
-this.alpacaForm = function (formData) {
-$.alpaca({
-"data" : {
-"name": "Diego Maradona",
-"feedback": "Very impressive.",
-"ranking": "excellent"
-},
-"schema": {
-"title":"User Feedback",
-"description":"What do you think about Alpaca?",
-"type":"object",
-"properties": {
-"name": {
-"type":"string",
-"title":"Name"
-},
-"feedback": {
-"type":"string",
-"title":"Feedback"
-},
-"ranking": {
-"type":"string",
-"title":"Ranking",
-"enum":['excellent','ok','so so']
-}
-}
-},
-"options": {
-"form":{
-"attributes":{
-"action":"http://httpbin.org/post",
-"method":"post"
-},
-"buttons":{
-"submit":{}
-}
-},
-"helper": "Tell us what you think about Alpaca!",
-"fields": {
-"name": {
-"size": 20,
-"helper": "Please enter your name."
-},
-"feedback" : {
-"type": "textarea",
-"name": "your_feedback",
-"rows": 5,
-"cols": 40,
-"helper": "Please enter your feedback."
-},
-"ranking": {
-"type": "select",
-"helper": "Select your ranking.",
-"optionLabels": ["Awesome!",
-"It's Ok",
-"Hmm..."]
-}
-}
-},
-"view" : "bootstrap-edit"
-});
-}*/
-
-// load data from server
-
-
-// helper functions
-self.findById = function (thisList, id){
-	for(var i = 0; i < thisList.length; i++){
-		if(thisList[i].id == id){
-			return thisList[i];
-
-		}
-	}
-	return null;
-}
-
-
-
-}
-
-
-ko.applyBindings(new OnrampWorkspaceViewModel());
->>>>>>> 5c582dc0
+ko.applyBindings(new OnrampWorkspaceViewModel());