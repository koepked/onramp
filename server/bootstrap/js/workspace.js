--- conflicted
+++ resolved
@@ -1,23 +1,3 @@
-<<<<<<< HEAD
-function PCE (data) {
-	var self = this;
-
-	self.id = data['pce_id'];
-	self.name = data['pce_name'];
-	self.status = data['state'];
-	//self.nodes = data['nodes'];
-	//self.corespernode = data['corespernode'];
-	//self.mempernode = data['mempernode'];
-	self.description = data['description'];
-	self.location = data['location'];
-	self.modules = ko.observableArray();
-	self.link = "http://flux.cs.uwlax.edu/";
-
-
-}
-=======
->>>>>>> 80ded247
-
 // Select all elements with data-toggle="tooltips" in the document
 $('[data-toggle="tooltip"]').tooltip();
 $('.collapse').collapse();
