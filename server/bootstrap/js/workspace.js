--- conflicted
+++ resolved
@@ -266,15 +266,10 @@
 	var self = this;
 	self.id = data['workspace_id'];
 	self.name = data['workspace_name'];
-<<<<<<< HEAD
 	//self.desc = data['description'];
 	// hard-coded description of a workspace, this is really just the info for the pi module.
 	self.desc = "This workspace is for exploring parallelism and scaling using some embarassingly parallel applications.  The workspace contains the template module which runs an MPI version of \"Hello world!,\" the Monte Carlo module which includes several programs that use a Monte Carlo approach for simulating random events, and the AUC module which uses Riemann sums to estimate pi.";
 	console.log("CHRISTA DESC: " + self.desc);
-=======
-	self.desc = data['description'];
->>>>>>> e5ef9727
-
 
 	self.captureWSID = function () {
 
