<!DOCTYPE html>

<html>
<head>
    <title>OnRamp</title>
    <meta name="viewport" content="width=device-width, initial-scale=1.0">
    <!-- Bootstrap -->
    <link href="../css/bootstrap.min.css" rel="stylesheet">
    <link href="../css/bootstrap-horizon.css" rel="stylesheet">
    <link href="http://code.cloudcms.com/alpaca/1.5.11/bootstrap/alpaca.min.css" rel="stylesheet">
	<link href="../css/workspaceStyle_quiet.css" rel="stylesheet">
	<link href="../css/global_style_quiet.css" rel="stylesheet">

    <!-- put all scripty scripts below this line -->
    <script src="https://code.jquery.com/jquery-1.11.2.min.js"></script>
    <script src="../js/bootstrap.min.js"></script>
    <script type="text/javascript" src="../js/handlebars-v3.0.3.js"></script>
    <script type="text/javascript" src="http://code.cloudcms.com/alpaca/1.5.11/bootstrap/alpaca.min.js"></script>
	<script src="../js/all_global.js"></script>

    <!-- HTML5 Shim and Respond.js IE8 support of HTML5 elements and media
    queries -->
    <!-- WARNING: Respond.js doesn't work if you view the page
    via file:// -->
    <!--[if lt IE 9]>
    <script src="https://oss.maxcdn.com/libs/html5shiv/3.7.0/
    html5shiv.js"></script>
    <script src="https://oss.maxcdn.com/libs/respond.js/1.3.0/
    respond.min.js"></script>
    <![endif]-->



</head>
<body role="document">

    <!-- Fixed navbar -->

    <nav class="navbar navbar-inverse navbar-fixed-top">
        <div class="NavContainer">
            <div class="navbar-header">
                <button type="button" class="navbar-toggle collapsed" data-toggle="collapse" data-target="#navbar" aria-expanded="false" aria-controls="navbar">
                    <span class="sr-only">Toggle navigation</span>
                    <span class="icon-bar"></span>
                    <span class="icon-bar"></span>
                    <span class="icon-bar"></span>
                </button>
            </div>
            <div id="navbar" class="navbar-collapse collapse">
                <a class="navbar-brand" id="brand" href="start.html">OnRamp</a>
				<ul class="nav navbar-nav navbar-left">
                    <li class="active"><a href="user_dashboard.html">Home</a></li>
                    <li><a href="about.html">About</a></li>
                    <li><a href="myprofile.html">Profile</a></li>
                    <li><a href="contact.html">Contact</a></li>
                    <li><a href="#help">Help</a></li>
				</ul>
				<ul class="nav navbar-nav navbar-right">
					<li>
						<button id = "logout" type="button" class="btn btn-default hover" onclick = logout()>Logout</button>
					</li>
                </ul>
            </div>
        </div>
    </nav>
    <br>
	
	<!-- <div class="jumbotron jumbotron-fluid">
  <div class="container">
    <h1 class="display-3">Fluid jumbotron</h1>
    <p class="lead">This is a modified jumbotron that occupies the entire horizontal space of its parent.</p>
  </div>
</div>-->
    
    <div class="jumbotron jumbotron-fluid">
		<div class="container">
            <h1 data-bind="text: welcome1"></h1>
			<hr style = "border-width: 5px">
			<div data-bind="if: workspaceInfo.desc">
				<p data-bind="text: workspaceInfo.desc"></p>
			</div>
			<div data-bind="ifnot: workspaceInfo.desc">
				<p>Welcome to your OnRamp workspace. Have fun!</p>
			</div>
        </div>
    </div>

    <!--<div class="container">
        <div class="row" data-bind="if: workspaceInfo.desc">
            <p data-bind="text: workspaceInfo.desc"></p>
        </div>
        <div class="row" data-bind="ifnot: workspaceInfo.desc">
            <p>Description of workspace...</p>
        </div>
    </div>-->

	<div class = "row">
			
		<div class = "col-md-7">
			<!-- PCE selection -->
			<div class="container" data-bind="ifnot: selectedPCE()" >
				<div id = "pick-PCE" class="row">
					<h4>I want to pick a <a href="#" data-toggle="tooltip" class = "myTooltip" title="PCE stands for Parallel Compute Environment, typically a cluster.">PCE</a>...</h4>
					<p></p>

					<div class="row row-horizon" data-bind="foreach: PCElist()">
						<div class="col-md-4 col-sm-5">
							<div class="thumbnail">
								<!--<img alt="Workspace 1 Image" src="http://lorempixel.com/output/people-q-c-600-200-1.jpg" />-->
								<div class="caption">
									<h3 data-bind="text: $data.name">
									</h3>
									<p data-bind="text: $data.description">
									</p>
									<a class="btn btn-primary" data-bind="click: $parent.selectPCE">Let's launch some jobs!</a>
								</div>
							</div>
						</div>
					</div>
				</div>
			</div>
	                         
			<!-- display selected PCE -->
			<div class="container" data-bind="if: selectedPCE()">
				<div id = "pce-well" class = "well">
					<div class="row">
						<div class="col-sm-1">
							<button id = "changePCE" class="btn btn-xs btn-primary" data-bind="click: changePCE">
									<span class="glyphicon glyphicon-arrow-left"></span>
							</button>
						</div>
						<div class="col-lg-8 col-md-8 col-sm-7 col-xs-6">
							<p style = "display: inline; font-size: 175%">Running on: </p>
							<div style = "display: inline; float:right" class = "col-lg-4" data-bind="with: selectedPCE()">
								<button id="PCEModal-button" type="button" class = "btn btn-default hover" data-bind="click: openPCEModal"><span data-bind="text: name"></span></button>
							</div>
						</div>
					</div>
				<div class="row">
					<div class="col-sm-8" data-bind="with: selectedPCE()">
						<!--<button id="PCEModal-button" type="button" class = "btn btn-default hover" data-bind="click: openPCEModal"><span data-bind="text: name"></span></button>-->
						<div class="modal fade" id="PCEModal" tabindex="-1" role="dialog">
						  <div class="modal-dialog">
							<div class="modal-content">
							  <div class="modal-header">
								<button style = "float: right" class="btn btn-xs btn-danger" data-dismiss="modal" aria-label="Close"><span aria-hidden="true">&times;</span></button>
								<h4 class="modal-title" data-bind="text: name"></h4>
							  </div>
							  <div class="modal-body">
<<<<<<< HEAD
								<p data-bind="text: description"></p>
								<p><a data-bind="attr:{href:url}">More Info</a></p>
=======
								<!--<p data-bind="text: description"></p>-->
								<p>Learn more about Flux <a target="_blank" href="http://flux.cs.uwlax.edu/">here</a></p>
>>>>>>> e5ef9727
							  </div>
							</div><!-- /.modal-content -->
						  </div><!-- /.modal-dialog -->
						</div><!-- /.modal -->
					</div>
				</div>
			</div>
		</div>



		<!-- MODULES -->

		<!-- Module selection -->
		<div class="container"  data-bind="ifnot: selectedModule()">
			<div id = "pick-module" class="row">
				<h4>I want to pick a module to run...</h4>
				<p></p>
			

				<div class="row row-horizon" data-bind="foreach: Modulelist()">
					<div class="col-md-4 col-sm-5">
						<div class="thumbnail">
							<!--<img alt="Workspace 1 Image" src="http://lorempixel.com/output/people-q-c-600-200-1.jpg" />-->
							<div class="caption">
								<h3 data-bind="text: $data.name">
								</h3>
								<p data-bind="text: $data.desc">
								</p>
								<p>
									<!-- <a class="btn btn-primary"  data-bind="click: $parent.selectPCE(this)">Let's launch some jobs!</a> -->
									<a class="btn btn-primary" data-bind="click: $parent.selectModule">Let's launch some jobs!</a>
								</p>
							</div>
						</div>
					</div>
				</div>
			</div>
		</div>

		<!-- display selected Module -->
		<div class="container" data-bind="if: selectedModule()">
			<div id = "module-well" class = "well">
				<div class="row">
					<div class="col-sm-1">
						<!--<button id = "changeMod" class="btn btn-primary" data-bind="click: changeModule">Pick a different Module</button>-->
						<button id = "changeMod" type="button" class="btn btn-xs btn-primary" data-bind="click: changeModule">
							<span class="glyphicon glyphicon-arrow-left"></span>
						</button>
					</div>
					<div class="col-lg-8 col-md-8 col-sm-7 col-xs-6">
						<p style = "display: inline; font-size: 175%">Module Selected:</p>
						<div style = "display: inline; float:right" class = "col-lg-4" data-bind="with: selectedModule()">
								<button type = "button" class = "btn btn-default hover" data-bind="click: openModuleModal"><span data-bind="text: name + ' module'"></span></button>
						</div>
					</div>
				</div>
				<div style = "padding-top: 25px" class = "row">
					<div class = "col-sm-8" data-bind="with: selectedModule()">
						<div id = "modalWrapper" data-bind="if: desc">
							<div class="modal fade" id="moduleModal" tabindex="-1" role="dialog">
							  <div class="modal-dialog">
								<div class="modal-content">
								  <div class="modal-header">
									<button style = "float: right" class="btn btn-xs btn-danger" data-dismiss="modal" aria-label="Close"><span aria-hidden="true">&times;</span></button>
									<h4 class="modal-title" data-bind="text: name"></h4>
								  </div>
								  <div class="modal-body">
									<p data-bind="text: desc"></p>
								  </div>
								</div><!-- /.modal-content -->
							  </div><!-- /.modal-dialog -->
							</div><!-- /.modal -->
						</div>
						<div id = "modalWrapper" data-bind="ifnot: desc">
						   <!--<button type = "button" class = "btn btn-default" data-bind="click: openModuleModal" ><span data-bind="text: name + ' module'"> ?</span></button>-->
							<div class="modal fade" id="moduleModal" tabindex="-1" role="dialog">
							  <div class="modal-dialog">
								<div class="modal-content">
								  <div class="modal-header">
									<button style = "float: right" class="btn btn-xs btn-danger" data-dismiss="modal" aria-label="Close"><span aria-hidden="true">&times;</span></button>
									<h4 class="modal-title" data-bind="text: name"></h4>
								  </div>
								  <div class="modal-body">
									<p id = "module-desc"></p>
								  </div>
								</div><!-- /.modal-content -->
							  </div><!-- /.modal-dialog -->
							</div><!-- /.modal -->
						</div>
							<form class="form-horizontal" data-bind="if: $parent.selectedPCE()">
								<div class = "form-group" data-bind="foreach: formFields()">
									<div class="col-sm-4">
										<!--<label for="launch-field" data-bind="text: field"></label>-->
										<label class = "formLabel" for="launch-field" data-bind="text: field"></label>
									</div>
									<div class="col-sm-6">
										<input type="text" id="launch-field" data-bind="value: data">
									</div>
								</div>
								<button class="btn btn-primary" type="submit" data-bind="click: $root.launchJob">Launch Job!</button>
							</form>

					</div><!--end col-sm-8 -->
				</div>
			</div> <!--end row -->
		</div><!--end well -->
	</div>
	
	<!-- AUC CONCEPTS -->
		<div class="col-md-5" data-bind="if: selectedModule()">	
		<!-- module must exist before you can do below if statement -->			
			<div class="info-div" data-bind="if: selectedModule().name == 'AUC'">
				<div class="panel-group" id="accordion" role="tablist" aria-multiselectable="true">
				  <div class="panel panel-default">
					<div style = "background-color: #ffd700" class="panel-heading" role="tab" id="headingOne">
					  <h4 class="panel-title">
						<a role="button" data-toggle="collapse" data-parent="#accordion" href="#collapseOne" aria-expanded="true" aria-controls="collapseOne">
						  <strong>Scaling</strong>
						</a>
					  </h4>
					</div>
					<div id="collapseOne" class="panel-collapse collapse in" role="tabpanel" aria-labelledby="headingOne">
					  <div class="panel-body">
						<p>More parallel processors can be used to model a bigger problem in the same amount of time it would take fewer parallel processors to model a smaller problem. 
								A common analogy to this is that one person in one boat in one hour can catch a lot fewer fish than ten people in ten boats in one hour.
								<ul>
									<li> Strong Scaling - Increase number of cores but keep problem size fixed. Common for long-running programs.</li>
										<!--<ul>
											<li> For the Pi module, submit a job using the default inputs, and record the time for reference. Then continue to submit jobs and record the times, altering the number of 
												processes and/or the number threads per process, each time, but keeping the number of rectangles the same.
											</li>
										</ul>-->
									<li> Weak Scaling - Increase problem size while increasing number of cores. Common for memory intensive programs. (Link this idea to Gustafson's Law!)
										<!--<ul>
											<li> For the Pi module, submit a job using the default inputs, and record the time for reference. Then continue to submit jobs and record the times, 
												altering the number of processes and/or the number threads per process, each time. Each time you change the number of processes or threads, increase the number of rectangles commensurately.
											</li>
										</ul>-->
								</ul>
							</p>
					  </div>
					</div>
				  </div>
				  <div class="panel panel-default">
					<div style = "background-color: #ffd700" class="panel-heading" role="tab" id="headingTwo">
					  <h4 class="panel-title">
						<a class="collapsed" role="button" data-toggle="collapse" data-parent="#accordion" href="#collapseTwo" aria-expanded="false" aria-controls="collapseTwo">
						  <strong>Amdahl's Law</strong>
						</a>
					  </h4>
					</div>
					<div id="collapseTwo" class="panel-collapse collapse in" role="tabpanel" aria-labelledby="headingTwo">
					  <div class="panel-body">
							<p>As the number of processors devoted to the problem increases, the advantages of parallelism diminish as the 
								serial regions become the only parts of the code that take significant time to execute
							</p>
					  </div>
					</div>
				  </div>
				  <div class="panel panel-default">
					<div style = "background-color: #ffd700" class="panel-heading" role="tab" id="headingThree">
					  <h4 class="panel-title">
						<a class="collapsed" role="button" data-toggle="collapse" data-parent="#accordion" href="#collapseThree" aria-expanded="false" aria-controls="collapseThree">
						  <strong>Gustafson's Law</strong>
						</a>
					  </h4>
					</div>
					<div id="collapseThree" class="panel-collapse collapse in" role="tabpanel" aria-labelledby="headingThree">
					  <div class="panel-body">
						<p>Bigger problems can be modeled in the same amount of time as smaller problems if the processor count is increased.</p>
					  </div>
					</div>
				  </div>
				   <div class="panel panel-default">
					<div style = "background-color: #ffd700" class="panel-heading" role="tab" id="headingFour">
					  <h4 class="panel-title">
						<a class="collapsed" role="button" data-toggle="collapse" data-parent="#accordion" href="#collapseFour" aria-expanded="false" aria-controls="collapseThree">
						  <strong>Berkeley's Dwarfs</strong>
						</a>
					  </h4>
					</div>
					<div id="collapseFour" class="panel-collapse collapse in" role="tabpanel" aria-labelledby="headingFour">
					  <div class="panel-body">
						<p>Equivalence classes of important applications of scientific computing. Applications are grouped into dwarfs based on their computation 
						and communication patterns. When an application is run in parallel, a certain percentage of time is spent performing calculations, 
						while another percentage is spent communicating the results of those calculations.<br><br>
						Approximating the area under a curve falls into the
						MapReduce dwarf. Applications in this class are characterized by a single
						function that is applied in parallel to unique sets of data. In the case of
						area under a curve, the function is simply the calculation of the area of a
						rectangle (a number that you specified). In MapReduce applications,
						after the calculations have been mapped to the execution flows, they are
						communicated to a single execution flow (usually Thread 0),
						where they are reduced. In the case of area under a curve, this "reduction"
						takes the form of a summation. Applications in the MapReduce dwarf are
						<i><b>embarrassingly parallel</b></i> because the calculations can be performed in their
						entirety without need for communication in between. Communication
						happens once, at the end, to perform the reduction.
						</p>
					  </div>
					</div>
				  </div>
				   <div class="panel panel-default">
					<div style = "background-color: #ffd700" class="panel-heading" role="tab" id="headingFive">
					  <h4 class="panel-title">
						<a class="collapsed" role="button" data-toggle="collapse" data-parent="#accordion" href="#collapseFive" aria-expanded="false" aria-controls="collapseThree">
						  <strong>Reimann Sum</strong>
						</a>
					  </h4>
					</div>
					<div id="collapseFive" class="panel-collapse collapse in" role="tabpanel" aria-labelledby="headingFive">
					  <div class="panel-body">
						<p>A Riemann sum is a summation that takes the form:</p>
						<img src = "riemann_equation.PNG" class = "img-responsive" alt = "reimann sum picture">
						<p>
							Riemann sums can be used to approximate the area under a curve by
							dividing the area into multiple component shapes and summing their areas.
							The specific Riemann method explored in this module involves dividing
							the domain of integration into several rectangles. The height of an arbitrary
							rectangle is given by f(x) and the width is ∆x. The sum of the areas of the
							rectangles formed by this method is the approximation of the area under the
							curve. This module considers the Left Riemann sum, in which f(x) indicates
							the height of the left-most side of each rectangle. A pictorial example
						</p>
						<img src = "reimann_pic.png" class = "img-responsive" alt = "reimann sum picture">

					  </div>
					</div>
				  </div>
				  
				</div>
			</div>
		</div>
		
		<!-- MONTE CARLO -->
		<div class="col-md-5" data-bind="if: selectedModule()">	
			<!-- module must exist before you can do below if statement -->		
			<div class="info-div" data-bind="if: selectedModule().name == 'monte_carlo'">
				<div class="panel-group" id="accordion" role="tablist" aria-multiselectable="true">
				  <div class="panel panel-default">
					<div style = "background-color: #ffd700" class="panel-heading" role="tab" id="headingOne">
					  <h4 class="panel-title">
						<a role="button" data-toggle="collapse" data-parent="#accordion" href="#collapseOne" aria-expanded="true" aria-controls="collapseOne">
						  <strong>Embarrassingly Parallel</strong>
						</a>
					  </h4>
					</div>
					<div id="collapseOne" class="panel-collapse collapse in" role="tabpanel" aria-labelledby="headingOne">
					  <div class="panel-body">
						<p> 
							Since, typically, a single workhorse for-loop is used to generate the repeated and independent simulations of a Monte Carlo Algortihm, the numerous 
							simulations are independent of each other. This means they can be easily split among multiple processing units. A problem such as this, where little 
							effort is required to separate the problem into parallel asks is known as "embarrassingly parallel"</p>
						</p>
					  </div>
					</div>
				  </div>
				    <div class="panel panel-default">
					<div style = "background-color: #ffd700" class="panel-heading" role="tab" id="headingTwo">
					  <h4 class="panel-title">
						<a role="button" data-toggle="collapse" data-parent="#accordion" href="#collapseTwo" aria-expanded="true" aria-controls="collapseTwo">
						  <strong>Scaling</strong>
						</a>
					  </h4>
					</div>
					<div id="collapseTwo" class="panel-collapse collapse in" role="tabpanel" aria-labelledby="headingTwo">
					  <div class="panel-body">
						<p>More parallel processors can be used to model a bigger problem in the same amount of time it would take fewer parallel processors to model a smaller problem. 
								A common analogy to this is that one person in one boat in one hour can catch a lot fewer fish than ten people in ten boats in one hour.
								<ul>
									<li> Strong Scaling - Increase number of cores but keep problem size fixed. Common for long-running programs.</li>
										<!--<ul>
											<li> For the Pi module, submit a job using the default inputs, and record the time for reference. Then continue to submit jobs and record the times, altering the number of 
												processes and/or the number threads per process, each time, but keeping the number of rectangles the same.
											</li>
										</ul>-->
									<li> Weak Scaling - Increase problem size while increasing number of cores. Common for memory intensive programs. (Link this idea to Gustafson's Law!)
										<!--<ul>
											<li> For the Pi module, submit a job using the default inputs, and record the time for reference. Then continue to submit jobs and record the times, 
												altering the number of processes and/or the number threads per process, each time. Each time you change the number of processes or threads, increase the number of rectangles commensurately.
											</li>
										</ul>-->
								</ul>
							</p>
					  </div>
					</div>
				  </div>
				  <div class="panel panel-default">
					<div style = "background-color: #ffd700" class="panel-heading" role="tab" id="headingThree">
					  <h4 class="panel-title">
						<a class="collapsed" role="button" data-toggle="collapse" data-parent="#accordion" href="#collapseThree" aria-expanded="false" aria-controls="collapseTwo">
						  <strong>How Computers Generate Random Numbers</strong>
						</a>
					  </h4>
					</div>
					<div id="collapseThree" class="panel-collapse collapse in" role="tabpanel" aria-labelledby="headingThree">
					  <div class="panel-body">
							<p>Computers cannot produce true random numbers. Rather, the standard library random number generator takes some relatively random 32-bit or 64-bit 
								integer input, called the seed, and transforms it sequentially to produce astream of pseudo-random numbers. A random number 
								generator is created with the seed as input to a function called srand(), and each time a new random number is requested 
								using the rand() function, the integer pattern is changed to produce a new number. However, it is important to realize that for a given 
								input seed a pseudorandom number generator function such as rand() creates the same sequence of numbers every time.
							</p>
					  </div>
					</div>
				  </div>
				  	   <div class="panel panel-default">
					<div style = "background-color: #ffd700" class="panel-heading" role="tab" id="headingFour">
					  <h4 class="panel-title">
						<a class="collapsed" role="button" data-toggle="collapse" data-parent="#accordion" href="#collapseFour" aria-expanded="false" aria-controls="collapseThree">
						  <strong>Parallel Code with Threads</strong>
						</a>
					  </h4>
					</div>
					<div id="collapseFour" class="panel-collapse collapse in" role="tabpanel" aria-labelledby="headingFour">
					  <div class="panel-body">
						<p>
							A common mechanism for running code on multiple cores simultaneously
							is to start threads that can execute part of our code independently and in
							parallel on separate cores, sharing data values in memory if needed. When
							a program using threads begins execution, it is always running on a single
							main thread, which we conceptually label as thread 0. Then within the
							code we can designate that more threads should start executing in parallel
							along with thread 0. We call a point in the code where multiple threads
							are executing concurrently a fork of those threads. Then when they are
							done executing, we think of them as joining back with the main thread.
							Conceptually, this looks like this
							
							<!--add image!!!!!!-->
							<img src = "threads.png" class = "img-responsive" alt = "threads picture">
							
						</p>
					  </div>
					</div>
				  </div>
				  <div class="panel panel-default">
					<div style = "background-color: #ffd700" class="panel-heading" role="tab" id="headingFive">
					  <h4 class="panel-title">
						<a class="collapsed" role="button" data-toggle="collapse" data-parent="#accordion" href="#collapseFive" aria-expanded="false" aria-controls="collapseThree">
						  <strong>Simulations</strong>
						</a>
					  </h4>
					</div>
					<div id="collapseFive" class="panel-collapse collapse in" role="tabpanel" aria-labelledby="headingFive">
					  <div class="panel-body">
						<p>
							<ul><!--coin flips-->
								<li>A simple way to test a random number generator is to simulate <strong>flipping a
											coin</strong> for a large number of trials
									<ul>
										<li>
											We will use srand() to seed our random number generator with a large
											integer and then make numerous calls to rand_r() to obtain a series of
											random integers. If the integer is even, we call it a "head", otherwise it is
											a "tail". This code sets up trials of coin flips with ever increasing numbers
											of flips. 
										</li>
										<li>
											We can speed this up by designating portions of our program to run
											concurrently in parallel on different cores, computing part of the overall
											solution. In the case of flipping a coin, we can think of this as each core we have available carrying
											out some portion of the flips independently while other cores are taking
											care of the rest of the needed flips.
										</li>
									</ul>
								</li>
								<!--roulette-->
								<li><strong>Roulette</strong>
									<ul>
										<li>
											Simulation of spinning the Roulette wheel.
											An American Roulette wheel has 38 slots: 18 are red, 18 are black, and 2 are
											green, which the house always wins. When a person bets on either red or
											black, the odds of winning are 18/38, or 47.37% of the time.
										</li>
										<li>
											Add parallelism by running the loop of random spins for each trial on several threads.
										</li>
									</ul>
								</li>
								
								<!--four cards-->
								<li><strong>Drawing Four Cards of the Same Suit</strong>
									<ul>
										<li>
											Simulating the card game of Poker examines the probability that given a random hand of 5 cards, four
											cards will each have a different suit. In the code, the deck of cards is represented as an array of integers. 
											The function for simulating deck shuffling mimics how a traditional "fan" shuffle.
										</li>
										<li>
											For the parallel simulation, each
											of the threads partial results are combined by summing to find the total number of hands
											that contained all four suits.
										</li>
									</ul>
								</li>
							</ul>
						</p>
					  </div>
					</div>
				  </div>
				</div>
			</div>
		</div>
</div>


<!-- Alpaca is cool, but we will look at it later.
<div class="container">
<div class="row">
<h2>Test Alpaca</h2>
<div id="form1"></div>

</div>
</div>
-->
<!-- footer -->
<footer class="footer">
    <p>OnRamp to Parallel and Distributed Computing -- 2016</p>
</footer>


<!-- knockout script -->
<script src="../js/knockout-3.3.0.js"></script>

<!-- my scripts -->
<script src="../js/workspace.js"></script>
</body>
</html><|MERGE_RESOLUTION|>--- conflicted
+++ resolved
@@ -147,13 +147,8 @@
 								<h4 class="modal-title" data-bind="text: name"></h4>
 							  </div>
 							  <div class="modal-body">
-<<<<<<< HEAD
 								<p data-bind="text: description"></p>
 								<p><a data-bind="attr:{href:url}">More Info</a></p>
-=======
-								<!--<p data-bind="text: description"></p>-->
-								<p>Learn more about Flux <a target="_blank" href="http://flux.cs.uwlax.edu/">here</a></p>
->>>>>>> e5ef9727
 							  </div>
 							</div><!-- /.modal-content -->
 						  </div><!-- /.modal-dialog -->
