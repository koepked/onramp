<!DOCTYPE html>

<html>
<head>
    <title>OnRamp</title>
    <meta name="viewport" content="width=device-width, initial-scale=1.0">
    <!-- Bootstrap -->
    <link href="../css/bootstrap.min.css" rel="stylesheet">
    <link href="../css/bootstrap-horizon.css" rel="stylesheet">
    <link href="http://code.cloudcms.com/alpaca/1.5.11/bootstrap/alpaca.min.css" rel="stylesheet">
	<link href="../css/workspaceStyle.css" rel="stylesheet">
	<link href="../css/global_style.css" rel="stylesheet">

    <!-- put all scripty scripts below this line -->
    <script src="https://code.jquery.com/jquery-1.11.2.min.js"></script>
    <script src="../js/bootstrap.min.js"></script>
    <script type="text/javascript" src="../js/handlebars-v3.0.3.js"></script>
    <script type="text/javascript" src="http://code.cloudcms.com/alpaca/1.5.11/bootstrap/alpaca.min.js"></script>
	<script src="../js/all_global.js"></script>

    <!-- HTML5 Shim and Respond.js IE8 support of HTML5 elements and media
    queries -->
    <!-- WARNING: Respond.js doesn't work if you view the page
    via file:// -->
    <!--[if lt IE 9]>
    <script src="https://oss.maxcdn.com/libs/html5shiv/3.7.0/
    html5shiv.js"></script>
    <script src="https://oss.maxcdn.com/libs/respond.js/1.3.0/
    respond.min.js"></script>
    <![endif]-->



</head>
<body role="document">

    <!-- Fixed navbar -->

    <nav class="navbar navbar-inverse navbar-fixed-top">
        <div class="NavContainer">
            <div class="navbar-header">
                <button type="button" class="navbar-toggle collapsed" data-toggle="collapse" data-target="#navbar" aria-expanded="false" aria-controls="navbar">
                    <span class="sr-only">Toggle navigation</span>
                    <span class="icon-bar"></span>
                    <span class="icon-bar"></span>
                    <span class="icon-bar"></span>
                </button>
            </div>
            <div id="navbar" class="navbar-collapse collapse">
                <a class="navbar-brand" id="brand" href="start.html">OnRamp</a>
				<ul class="nav navbar-nav navbar-left">
                    <li class="active"><a href="user_dashboard.html">Home</a></li>
                    <li><a href="about.html">About</a></li>
                    <li><a href="myprofile.html">Profile</a></li>
                    <li><a href="contact.html">Contact</a></li>
                    <li><a href="#help">Help</a></li>
				</ul>
				<ul class="nav navbar-nav navbar-right">
					<li>
						<button id = "logout" type="button" class="btn btn-default hover" onclick = logout()>Logout</button>
					</li>
                </ul>
            </div>
        </div>
    </nav>
    <br>
	
	<!-- <div class="jumbotron jumbotron-fluid">
  <div class="container">
    <h1 class="display-3">Fluid jumbotron</h1>
    <p class="lead">This is a modified jumbotron that occupies the entire horizontal space of its parent.</p>
  </div>
</div>-->
    
    <div class="jumbotron jumbotron-fluid">
		<div class="container">
            <h1 data-bind="text: welcome1"></h1>
			<hr style = "border-width: 5px">
			<div data-bind="if: workspaceInfo.desc">
				<p data-bind="text: workspaceInfo.desc"></p>
			</div>
			<div data-bind="ifnot: workspaceInfo.desc">
				<p>Welcome to your OnRamp workspace. Have fun!</p>
			</div>
        </div>
    </div>

    <!--<div class="container">
        <div class="row" data-bind="if: workspaceInfo.desc">
            <p data-bind="text: workspaceInfo.desc"></p>
        </div>
        <div class="row" data-bind="ifnot: workspaceInfo.desc">
            <p>Description of workspace...</p>
        </div>
    </div>-->

	<div class = "row">
			
		<div class = "col-md-7">
			<!-- PCE selection -->
			<div class="container" data-bind="ifnot: selectedPCE()" >
				<div id = "pick-PCE" class="row">
					<h4>I want to pick a <a href="#" data-toggle="tooltip" class = "myTooltip" title="PCE stands for Parallel Compute Environment, typically a cluster.">PCE</a>...</h4>
					<p></p>

					<div class="row row-horizon" data-bind="foreach: PCElist()">
						<div class="col-md-4 col-sm-5">
							<div class="thumbnail">
								<!--<img alt="Workspace 1 Image" src="http://lorempixel.com/output/people-q-c-600-200-1.jpg" />-->
								<div class="caption">
									<h3 data-bind="text: $data.name">
									</h3>
									<p data-bind="text: $data.description">
									</p>
									<a class="btn btn-primary" data-bind="click: $parent.selectPCE">Let's launch some jobs!</a>
								</div>
							</div>
						</div>
					</div>
				</div>
			</div>
	                         
			<!-- display selected PCE -->
			<div class="container" data-bind="if: selectedPCE()">
				<div id = "pce-well" class = "well">
					<div class="row">
						<div class="col-sm-1">
							<button id = "changePCE" class="btn btn-xs btn-primary" data-bind="click: changePCE">
									<span class="glyphicon glyphicon-arrow-left"></span>
							</button>
						</div>
						<div class="col-lg-5 col-md-6 col-sm-7 col-xs-6">
							<p style = "display: inline; font-size: 175%">Running on: </p>
							<div id = "module-title" class = "col-sm-4" data-bind="with: selectedPCE()">
								<p data-bind="text: name"></p>
							</div>
						</div>
					</div>
				<div class="row">
					<div class="col-sm-8" data-bind="with: selectedPCE()">
						<div class = "thumbnail">
<<<<<<< HEAD
								<p data-bind="text: description"></p>
								<p><a data-bind="attr:{href:url}">More Info</a></p>
=======
								<!--<p data-bind="text: description"></p>-->
								<p>Learn more about Flux <a target="_blank" href="http://flux.cs.uwlax.edu/">here</a></p>
>>>>>>> e5ef9727
						</div>
					</div>
				</div>
			</div>
		</div>



		<!-- MODULES -->

		<!-- Module selection -->
		<div class="container"  data-bind="ifnot: selectedModule()">
			<div id = "pick-module" class="row">
				<h4>I want to pick a module to run...</h4>
				<p></p>
			

				<div class="row row-horizon" data-bind="foreach: Modulelist()">
					<div class="col-md-4 col-sm-5">
						<div class="thumbnail">
							<!--<img alt="Workspace 1 Image" src="http://lorempixel.com/output/people-q-c-600-200-1.jpg" />-->
							<div class="caption">
								<h3 data-bind="text: $data.name">
								</h3>
								<p data-bind="text: $data.desc">
								</p>
								<p>
									<!-- <a class="btn btn-primary"  data-bind="click: $parent.selectPCE(this)">Let's launch some jobs!</a> -->
									<a class="btn btn-primary" data-bind="click: $parent.selectModule">Let's launch some jobs!</a>
								</p>
							</div>
						</div>
					</div>
				</div>
			</div>
		</div>

		<!-- display selected Module -->
		<div class="container" data-bind="if: selectedModule()">
			<div id = "module-well" class = "well">
				<div class="row">
					<div class="col-sm-1">
						<!--<button id = "changeMod" class="btn btn-primary" data-bind="click: changeModule">Pick a different Module</button>-->
						<button id = "changeMod" type="button" class="btn btn-xs btn-primary" data-bind="click: changeModule">
							<span class="glyphicon glyphicon-arrow-left"></span>
						</button>
					</div>
					<div class="col-lg-5 col-md-6 col-sm-7 col-xs-6">
						<p style = "display: inline; font-size: 175%">Module Selected:</p>
						<div id = "module-title" class = "col-sm-4" data-bind="with: selectedModule()">
								<p data-bind="text: name + ' module'"></p>
						</div>
					</div>
				</div>
				<div style = "padding-top: 25px" class = "row">
					<div class = "col-sm-12" data-bind="with: selectedModule()">
						<div data-bind="if: desc">
							<div class = "thumbnail">
								<p data-bind="text: desc"></p>
							</div>	 
						</div>
						<div data-bind="ifnot: desc">
							<div class = "thumbnail">
								<p id = "module-desc"></p>
							</div>	  
						</div>
							<form class="form-horizontal" data-bind="if: $parent.selectedPCE()">
								<div class = "form-group" data-bind="foreach: formFields()">
									<div class="col-sm-7">
										<!--<label for="launch-field" data-bind="text: field"></label>-->
										<label style = "font-weight:bold" class = "formLabel" for="launch-field" data-bind="text: field"></label>
									</div>
									<div class="col-sm-5">
										<input type="text" id="launch-field" data-bind="value: data">
									</div>
								</div>
								<button class="btn btn-primary" type="submit" data-bind="click: $root.launchJob">Launch Job!</button>
							</form>

					</div><!--end col-sm-8 -->
				</div>
			</div> <!--end row -->
		</div><!--end well -->
	</div>
	
		<!-- AUC CONCEPTS -->
		<div class="col-md-5" data-bind="if: selectedModule()">	
			<!-- module must exist before you can do below if statement -->	
			<div class="info-div" data-bind="if: selectedModule().name == 'AUC'">
				<div class="panel-group" aria-multiselectable="true">
				  <div class="panel panel-default">
					<div style = "background-color: #ffd700" class="panel-heading" role="tab" id="headingOne">
					  <h4 class="panel-title">
						<div data-parent="#accordion" aria-expanded="true" aria-controls="collapseOne">
						  <strong>Scaling</strong>
						</div>
					  </h4>
					</div>
					<div id="collapseOne" class="panel-collapse collapse" role="tabpanel" aria-labelledby="headingOne">
					  <div class="panel-body">
						<p>More parallel processors can be used to model a bigger problem in the same amount of time it would take fewer parallel processors to model a smaller problem. 
								A common analogy to this is that one person in one boat in one hour can catch a lot fewer fish than ten people in ten boats in one hour.
								<ul>
									<li> Strong Scaling - Increase number of cores but keep problem size fixed. Commonly used for long-running programs.</li>
										<!--<ul>
											<li> For the Pi module, submit a job using the default inputs, and record the time for reference. Then continue to submit jobs and record the times, altering the number of 
												processes and/or the number threads per process, each time, but keeping the number of rectangles the same.
											</li>
										</ul>-->
									<li> Weak Scaling - Increase problem size while increasing number of cores. Commonly used for memory intensive programs. (Link this idea to Gustafson's Law!)
										<!--<ul>
											<li> For the Pi module, submit a job using the default inputs, and record the time for reference. Then continue to submit jobs and record the times, 
												altering the number of processes and/or the number threads per process, each time. Each time you change the number of processes or threads, increase the number of rectangles commensurately.
											</li>
										</ul>-->
								</ul>
							</p>
					  </div>
					</div>
				  </div>
				  <div class="panel panel-default">
					<div style = "background-color: #ffd700" class="panel-heading" role="tab" id="headingTwo">
					  <h4 class="panel-title">
						<div data-parent="#accordion" aria-expanded="false" aria-controls="collapseTwo">
						  <strong>Amdahl's Law </strong>
						</div>
					  </h4>
					</div>
					<div id="collapseTwo" class="panel-collapse collapse" role="tabpanel" aria-labelledby="headingTwo">
					  <div class="panel-body">
							<p>As the number of processors devoted to the problem increases, the advantages of parallelism diminish as the 
								serial regions become the only parts of the code that take significant time to execute
							</p>
					  </div>
					</div>
				  </div>
				  <div class="panel panel-default">
					<div style = "background-color: #ffd700" class="panel-heading" role="tab" id="headingThree">
					  <h4 class="panel-title">
						<div data-parent="#accordion" aria-expanded="false" aria-controls="collapseThree">
						  <strong>Gustafson's Law</strong>
						</div>
					  </h4>
					</div>
					<div id="collapseThree" class="panel-collapse collapse" role="tabpanel" aria-labelledby="headingThree">
					  <div class="panel-body">
						<p>Bigger problems can be modeled in the same amount of time as smaller problems if the processor count is increased.</p>
					  </div>
					</div>
				  </div>
				  <div class="panel panel-default">
					<div style = "background-color: #ffd700" class="panel-heading" role="tab" id="headingFour">
					  <h4 class="panel-title">
						<div data-parent="#accordion" aria-expanded="false" aria-controls="collapseThree">
						  <strong>Berkeley's Dwarfs</strong>
						</div>
					  </h4>
					</div>
					<div id="collapseThree" class="panel-collapse collapse" role="tabpanel" aria-labelledby="headingFour">
					  <div class="panel-body">
						<p>Equivalence classes of important applications of scientific computing. Applications are grouped into dwarfs based on their computation 
						and communication patterns. When an application is run in parallel, a certain percentage of time is spent performing calculations, 
						while another percentage is spent communicating the results of those calculations.<br><br>
						Approximating the area under a curve falls into the
						MapReduce dwarf. Applications in this class are characterized by a single
						function that is applied in parallel to unique sets of data. In the case of
						area under a curve, the function is simply the calculation of the area of a
						rectangle (a number that you specified). In MapReduce applications,
						after the calculations have been mapped to the execution flows, they are
						communicated to a single execution flow (usually Thread 0),
						where they are reduced. In the case of area under a curve, this "reduction"
						takes the form of a summation. Applications in the MapReduce dwarf are
						<i><b>embarrassingly parallel</b></i> because the calculations can be performed in their
						entirety without need for communication in between. Communication
						happens once, at the end, to perform the reduction.
						</p>
					  </div>
					</div>
				  </div>
				  <div class="panel panel-default">
					<div style = "background-color: #ffd700" class="panel-heading" role="tab" id="headingFour">
					  <h4 class="panel-title">
						<div data-parent="#accordion" aria-expanded="false" aria-controls="collapseThree">
						  <strong>Reimann Sum</strong>
						</div>
					  </h4>
					</div>
					<div id="collapseThree" class="panel-collapse collapse" role="tabpanel" aria-labelledby="headingFive">
					  <div class="panel-body">
						<p>A Riemann sum is a summation that takes the form:</p>
						<img src = "riemann_equation.PNG" class = "img-responsive" alt = "reimann sum picture">
						<p>
							Riemann sums can be used to approximate the area under a curve by
							dividing the area into multiple component shapes and summing their areas.
							The specific Riemann method explored in this module involves dividing
							the domain of integration into several rectangles. The height of an arbitrary
							rectangle is given by f(x) and the width is &#9651;x. The sum of the areas of the
							rectangles formed by this method is the approximation of the area under the
							curve. This module considers the Left Riemann sum, in which f(x) indicates
							the height of the left-most side of each rectangle. A pictorial example below.
						</p>
						<img src = "reimann_pic.png" class = "img-responsive" alt = "reimann sum picture">
					  </div>
					</div>
				  </div>
				  
				</div>
			</div>
		</div>
		
		<!--monte carlo -->
		<div class="col-md-5" data-bind="if: selectedModule()">	
			<!-- module must exist before you can do below if statement -->	
			<div class="info-div" data-bind="if: selectedModule().name == 'monte_carlo'">
				<div class="panel-group" aria-multiselectable="true">
				  <div class="panel panel-default">
					<div style = "background-color: #ffd700" class="panel-heading" role="tab" id="headingOne">
					  <h4 class="panel-title">
						<div data-parent="#accordion" aria-expanded="true" aria-controls="collapseOne">
						  <strong>Scaling</strong>
						</div>
					  </h4>
					</div>
					<div id="collapseOne" class="panel-collapse collapse" role="tabpanel" aria-labelledby="headingOne">
					  <div class="panel-body">
						<p>More parallel processors can be used to model a bigger problem in the same amount of time it would take fewer parallel processors to model a smaller problem. 
								A common analogy to this is that one person in one boat in one hour can catch a lot fewer fish than ten people in ten boats in one hour.
								<ul>
									<li> Strong Scaling - Increase number of cores but keep problem size fixed. Commonly used for long-running programs.</li>
										<!--<ul>
											<li> For the Pi module, submit a job using the default inputs, and record the time for reference. Then continue to submit jobs and record the times, altering the number of 
												processes and/or the number threads per process, each time, but keeping the number of rectangles the same.
											</li>
										</ul>-->
									<li> Weak Scaling - Increase problem size while increasing number of cores. Commonly used for memory intensive programs. (Link this idea to Gustafson's Law!)
										<!--<ul>
											<li> For the Pi module, submit a job using the default inputs, and record the time for reference. Then continue to submit jobs and record the times, 
												altering the number of processes and/or the number threads per process, each time. Each time you change the number of processes or threads, increase the number of rectangles commensurately.
											</li>
										</ul>-->
								</ul>
							</p>
					  </div>
					</div>
				  </div>
				  <div class="panel panel-default">
					<div style = "background-color: #ffd700" class="panel-heading" role="tab" id="headingTwo">
					  <h4 class="panel-title">
						<div data-parent="#accordion" aria-expanded="false" aria-controls="collapseTwo">
						  <strong>Embarrassingly Parallel </strong>
						</div>
					  </h4>
					</div>
					<div id="collapseTwo" class="panel-collapse collapse" role="tabpanel" aria-labelledby="headingTwo">
					  <div class="panel-body">
						<p> 
							Since, typically, a single workhorse for-loop is used to generate the repeated and independent simulations of a Monte Carlo Algortihm, the numerous 
							simulations are independent of each other. This means they can be easily split among multiple processing units. A problem such as this, where little 
							effort is required to separate the problem into parallel tasks is known as "embarrassingly parallel"</p>
						</p>
					  </div>
					</div>
				  </div>
				  <div class="panel panel-default">
					<div style = "background-color: #ffd700" class="panel-heading" role="tab" id="headingThree">
					  <h4 class="panel-title">
						<div data-parent="#accordion" aria-expanded="false" aria-controls="collapseThree">
						  <strong>How Computers Generate Random Numbers</strong>
						</div>
					  </h4>
					</div>
					<div id="collapseThree" class="panel-collapse collapse" role="tabpanel" aria-labelledby="headingThree">
					  <div class="panel-body">
							<p>Computers cannot produce true random numbers. Rather, the standard library random number generator takes some relatively random 32-bit or 64-bit 
								integer input, called the seed, and transforms it sequentially to produce astream of pseudo-random numbers. A random number 
								generator is created with the seed as input to a function called srand(), and each time a new random number is requested 
								using the rand() function, the integer pattern is changed to produce a new number. However, it is important to realize that for a given 
								input seed a pseudorandom number generator function such as rand() creates the same sequence of numbers every time.
							</p>
					  </div>
					</div>
				  </div>
				  <div class="panel panel-default">
					<div style = "background-color: #ffd700" class="panel-heading" role="tab" id="headingFour">
					  <h4 class="panel-title">
						<div data-parent="#accordion" aria-expanded="false" aria-controls="collapseThree">
						  <strong>Parallel Code with Threads</strong>
						</div>
					  </h4>
					</div>
					<div id="collapseThree" class="panel-collapse collapse" role="tabpanel" aria-labelledby="headingFour">
					  <div class="panel-body">
						<p>
							A common mechanism for running code on multiple cores simultaneously
							is to start threads that can execute part of our code independently and in
							parallel on separate cores, sharing data values in memory if needed. When
							a program using threads begins execution, it is always running on a single
							main thread, which we conceptually label as thread 0. Then within the
							code we can designate that more threads should start executing in parallel
							along with thread 0. We call a point in the code where multiple threads
							are executing concurrently a fork of those threads. Then when they are
							done executing, we think of them as joining back with the main thread.
							Conceptually, this looks like this
							</p>
							
							<!--add image!!!!!!-->
							<img src = "threads.png" class = "img-responsive" alt = "threads picture">
							
					  </div>
					</div>
				  </div>
				  <div class="panel panel-default">
					<div style = "background-color: #ffd700" class="panel-heading" role="tab" id="headingFour">
					  <h4 class="panel-title">
						<div data-parent="#accordion" aria-expanded="false" aria-controls="collapseThree">
						  <strong>Simulations</strong>
						</div>
					  </h4>
					</div>
					<div id="collapseThree" class="panel-collapse collapse" role="tabpanel" aria-labelledby="headingFour">
					  <div class="panel-body">
						<p>
							<ul><!--coin flips-->
								<li>A simple way to test a random number generator is to simulate flipping a
											coin for a large number of trials
									<ul>
										<li>
											We will use srand() to seed our random number generator with a large
											integer and then make numerous calls to rand_r() to obtain a series of
											random integers. If the integer is even, we call it a "head", otherwise it is
											a "tail". This code sets up trials of coin flips with ever increasing numbers
											of flips. 
										</li>
										<li>
											We can speed this up by designating portions of our program to run
											concurrently in parallel on different cores, computing part of the overall
											solution. In the case of flipping a coin, we can think of this as each core we have available carrying
											out some portion of the flips independently while other cores are taking
											care of the rest of the needed flips.
										</li>
									</ul>
								</li>
								<!--roulette-->
								<li>Roulette 
									<ul>
										<li>
											Simulation of spinning the Roulette wheel.
											An American Roulette wheel has 38 slots: 18 are red, 18 are black, and 2 are
											green, which the house always wins. When a person bets on either red or
											black, the odds of winning are 18/38, or 47.37% of the time.
										</li>
										<li>
											Add parallelism by running the loop of random spins for each trial on several threads.
										</li>
									</ul>
								</li>
								
								<!--four cards-->
								<li>Drawing Four Cards of the Same Suit 
									<ul>
										<li>
											Simulating the card game of Poker examines the probability that given a random hand of 5 cards, four
											cards will each have a different suit. In the code, the deck of cards is represented as an array of integers. 
											The function for simulating deck shuffling mimics how a traditional "fan" shuffle.
										</li>
										<li>
											For the parallel simulation, each
											of the threads partial results are combined by summing to find the total number of hands
											that contained all four suits.
										</li>
									</ul>
								</li>
							</ul>
						</p>
					  </div>
					</div>
				  </div>
				  
				</div>
			</div>
		</div>

		
</div>


<!-- Alpaca is cool, but we will look at it later.
<div class="container">
<div class="row">
<h2>Test Alpaca</h2>
<div id="form1"></div>

</div>
</div>
-->
<!-- footer -->
<footer class="footer">
    <p>OnRamp to Parallel and Distributed Computing -- 2016</p>
</footer>


<!-- knockout script -->
<script src="../js/knockout-3.3.0.js"></script>

<!-- my scripts -->
<script src="../js/workspace.js"></script>
</body>
</html><|MERGE_RESOLUTION|>--- conflicted
+++ resolved
@@ -139,13 +139,8 @@
 				<div class="row">
 					<div class="col-sm-8" data-bind="with: selectedPCE()">
 						<div class = "thumbnail">
-<<<<<<< HEAD
 								<p data-bind="text: description"></p>
 								<p><a data-bind="attr:{href:url}">More Info</a></p>
-=======
-								<!--<p data-bind="text: description"></p>-->
-								<p>Learn more about Flux <a target="_blank" href="http://flux.cs.uwlax.edu/">here</a></p>
->>>>>>> e5ef9727
 						</div>
 					</div>
 				</div>
